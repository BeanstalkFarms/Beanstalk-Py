from abc import abstractmethod
import asyncio.exceptions
from collections import OrderedDict
import discord
from discord.ext import tasks, commands
from enum import Enum, IntEnum
import logging
from opensea import OpenseaAPI
import os
import subprocess
import sys
import threading
import time
import websockets

from web3 import eth

from constants.addresses import *
from data_access.graphs import BeanSqlClient, BeanstalkSqlClient
from data_access import eth_chain
from data_access.etherscan import get_gas_base_fee
from data_access.coin_gecko import get_token_price, ETHEREUM_CG_ID


# Strongly encourage Python 3.8+.
# If not 3.8+ uncaught exceptions on threads will not be logged.
MIN_PYTHON = (3, 8)
if sys.version_info < MIN_PYTHON:
    logging.critical(
        "Python %s.%s or later is required for proper exception logging.\n" % MIN_PYTHON)
LOGGING_FORMAT_STR_SUFFIX = '%(levelname)s : %(asctime)s : %(message)s'
LOGGING_FORMATTER = logging.Formatter(LOGGING_FORMAT_STR_SUFFIX)

TIMESTAMP_KEY = 'timestamp'
# Discord server guild ID.
# BEANSTALK_GUILD_ID = 880413392916054098
ID_KEY = 'id'
# The duration of a season. Assumes that seasons align with Unix epoch.
SEASON_DURATION = 3600  # seconds
# How long to wait between discord preview bot updates.
PREVIEW_CHECK_PERIOD = 5  # seconds
# For all check periods there is a built in assumption that we will update at least once per
# Ethereum block (~13.5 seconds).
APPROX_BLOCK_TIME = 12 # seconds
# How long to wait between peg checks.
PEG_CHECK_PERIOD = APPROX_BLOCK_TIME  # seconds
# How long to wait between checks for a sunrise when we expect a new season to begin.
SUNRISE_CHECK_PERIOD = APPROX_BLOCK_TIME  # seconds
# Rate at which to check chain for new Uniswap V2 pool interactions.
POOL_CHECK_RATE = APPROX_BLOCK_TIME  # seconds
# Rate at which to check for events on the Beanstalk contract.
BEANSTALK_CHECK_RATE = APPROX_BLOCK_TIME  # seconds
# How long to wait between checks for fert purchases.
BARN_RAISE_CHECK_RATE = APPROX_BLOCK_TIME  # seconds
# Bytes in 50 megabytes.
ONE_HUNDRED_MEGABYTES = 100**6
# Initial time to wait before reseting dead monitor.
RESET_MONITOR_DELAY_INIT = 5  # seconds
# Timestamp for start of Barn Raise.
BARN_RAISE_START_TIME = 1652112000 # seconds

GENESIS_SLUG="beanft-genesis"
WINTER_SLUG="beanft-collection"
# BARN_RAISE_SLUG=""


class PegCrossType(Enum):
    NO_CROSS = 0
    CROSS_ABOVE = 1
    CROSS_BELOW = 2


class Monitor():
    """Base class for monitors. Do not use directly.

    Args:
        name: simple human readable name string to use for logging.
        message_function: fun(str) style function to send application messages.
        query_rate: int representing rate monitored data should be queried (in seconds).
        prod: bool indicating if this is a production instance or not.
    """

    def __init__(self, name, message_function, query_rate, prod=False, dry_run=False):
        self.name = name
        self.message_function = message_function
        self.query_rate = query_rate
        self.prod = prod
        self._dry_run = dry_run
        # Time to wait before restarting monitor after an unhandled exception. Exponential backoff.
        self.monitor_reset_delay = RESET_MONITOR_DELAY_INIT
        self._thread_active = False
        self._thread_wrapper = threading.Thread(
            target=self._thread_wrapper_method)

    @abstractmethod
    def _monitor_method(self):
        pass

    def start(self):
        logging.info(f'Starting {self.name} monitoring thread...')
        if self._dry_run:
            self.message_function(
                f'{self.name} monitoring started (with simulated data).')
        elif not self.prod:
            self.message_function(f'{self.name} monitoring started.')
        self._thread_active = True
        self._thread_wrapper.start()

    def stop(self):
        logging.info(f'Stopping {self.name} monitoring thread...')
        if not self.prod:
            self.message_function(f'{self.name} monitoring stopped.')
        self._thread_active = False
        self._thread_wrapper.join(3 * self.query_rate)

    def _thread_wrapper_method(self):
        """
        If an unhandled exception occurs in the monitor and it is killed, log the exception here
        and restart the monitor.

        The most common failures are web3 calls, which can fail arbitrarily on external access.
        """
        retry_time = 0
        while self._thread_active:
            if time.time() < retry_time:
                logging.info(f'Waiting {retry_time - time.time()} more seconds before restarting '
                             f' monitor on {self.name} thread.')
                time.sleep(1)
                continue
            logging.info(f'Starting monitor on {self.name} thread.')
            try:
                self._monitor_method()
            # Websocket disconnects are expected occasionally.
            except websockets.exceptions.ConnectionClosedError as e:
                logging.error(
                    f'Websocket connection closed error\n{e}\n**restarting the monitor**')
                logging.warning(e, exc_info=True)
            # Timeouts on data access are expected occasionally.
            except asyncio.exceptions.TimeoutError as e:
                logging.error(
                    f'Asyncio timeout error:\n{e}\n**restarting the monitor**')
                logging.warning(e, exc_info=True)
            except Exception as e:
                logging.error(f'Unhandled exception in the {self.name} thread.'
                              f'\n**restarting the monitor**.')
                logging.exception(e)
            # Reset the restart delay after a stretch of successful running.
            if time.time() > retry_time + 3600:
                self.monitor_reset_delay = RESET_MONITOR_DELAY_INIT
            else:
                self.monitor_reset_delay *= 2
            retry_time = time.time() + self.monitor_reset_delay

class PegCrossMonitor(Monitor):
    """Monitor bean graph for peg crosses and send out messages on detection."""

    def __init__(self, message_function, prod=False):
        super().__init__('Peg', message_function, PEG_CHECK_PERIOD, prod=prod, dry_run=False)
        self.bean_graph_client = BeanSqlClient()
        self.last_known_cross = None

    def _monitor_method(self):
        """Continuously monitor for BEAN price crossing the peg.

        Note that this assumes that block time > period of graph checks.
        """
        # Delay startup to protect against crash loops.
        min_update_time = time.time() + 1
        while self._thread_active:
            # Attempt to check as quickly as the graph allows, but no faster than set frequency.
            if not time.time() > min_update_time:
                time.sleep(1)
                continue
            min_update_time = time.time() + PEG_CHECK_PERIOD

            try:
                cross_types = self._check_for_peg_crosses()
            # Will get index error before there is data in the subgraph.
            except IndexError:
                continue
            for cross_type in cross_types:
                if cross_type != PegCrossType.NO_CROSS:
                    output_str = PegCrossMonitor.peg_cross_string(cross_type)
                    self.message_function(output_str)

    def _check_for_peg_crosses(self):
        """
        Check to see if the peg has been crossed since the last known timestamp of the caller.
        Assumes that block time > period of graph checks.

        Returns:
            [PegCrossType]
        """
        # Get latest data from graph.
        last_cross = self.bean_graph_client.last_cross()

        # # For testing.
        # import random
        # self.last_known_cross = {'timestamp': 1, 'id': int(last_cross['id']) - 2}
        # logging.info(f'TESTING: Last cross was above? {last_cross["above"]}')
        # price = random.uniform(0.5, 1.5)

        # If the last known cross has not been set yet, initialize it.
        if not self.last_known_cross:
            logging.info('Peg cross timestamp initialized with last peg cross = '
                         f'{last_cross[TIMESTAMP_KEY]}')
            self.last_known_cross = last_cross
            return [PegCrossType.NO_CROSS]

        # If the cross is not newer than the last known cross or id is not greater, return.
        # These checks are necessary due to unpredictable variations in the graph.
        if (last_cross[TIMESTAMP_KEY] <= self.last_known_cross[TIMESTAMP_KEY] or
                int(last_cross[ID_KEY]) <= int(self.last_known_cross[ID_KEY])):
            return [PegCrossType.NO_CROSS]

        # If multiple crosses have occurred since last known cross.
        last_cross_id = int(last_cross['id'])
        last_known_cross_id = int(self.last_known_cross['id'])
        number_of_new_crosses = last_cross_id - last_known_cross_id

        if number_of_new_crosses > 1:
            # Returns n crosses ordered most recent -> least recent.
            new_cross_list = self.bean_graph_client.get_last_crosses(
                n=number_of_new_crosses)
        else:
            new_cross_list = [last_cross]

        # We cannot rely on very recent data of the subgraph to be accurate/consistent. So double
        # check the id and try again later if it is wrong.
        if int(new_cross_list[0]['id']) != last_known_cross_id + number_of_new_crosses:
            logging.warning(f'Subgraph data discrepency on latest peg crosses. Latest cross id '
                            f'is {new_cross_list[0]["id"]} but expected id of {last_cross_id}. '
                            'Trying again later.')
            return [PegCrossType.NO_CROSS]

        # Set the last known cross to be the latest new cross.
        self.last_known_cross = last_cross

        # At least one new cross has been detected.
        # Determine the cross types and return list in ascending order.
        cross_types = []
        for cross in reversed(new_cross_list):
            if cross['above']:
                logging.info('Price crossed above peg.')
                cross_types.append(PegCrossType.CROSS_ABOVE)
            else:
                logging.info('Price crossed below peg.')
                cross_types.append(PegCrossType.CROSS_BELOW)
        return cross_types

    @abstractmethod
    def peg_cross_string(cross_type):
        """Return peg cross string used for bot messages."""
        # NOTE(funderberker): Have to compare enum values here because method of import of caller
        # can change the enum id.
        if cross_type.value == PegCrossType.CROSS_ABOVE.value:
            return '🟩↗ BEAN crossed above peg!'
        elif cross_type.value == PegCrossType.CROSS_BELOW.value:
            return '🟥↘ BEAN crossed below peg!'
        else:
            return 'Peg not crossed.'


class SeasonsMonitor(Monitor):
    def __init__(self, message_function, short_msgs=False, channel_to_wallets=None, prod=False, dry_run=False):
        super().__init__('Seasons', message_function,
                         SUNRISE_CHECK_PERIOD, prod=prod, dry_run=dry_run)
        # Toggle shorter messages (must fit into <280 character safely).
        self.short_msgs = short_msgs
        # Read-only access to self.channel_to_wallets, which may be modified by other threads.
        self.channel_to_wallets = channel_to_wallets
        # TODO(funderberker): Reuse this web3 instance for efficiency.
        self._web3 = eth_chain.get_web3_instance()
        self.beanstalk_graph_client = BeanstalkSqlClient()
        self.bean_client = eth_chain.BeanClient()
        self.beanstalk_client = eth_chain.BeanstalkClient()
        # Most recent season processed. Do not initialize.
        self.current_season_id = None

    def _monitor_method(self):
        while self._thread_active:
            # Wait until the eligible for a sunrise.
            self._wait_until_expected_sunrise()
            # Once the sunrise is complete, get the season stats.
            current_season_stats, last_season_stats = self._block_and_get_seasons_stats()
            # A new season has begun.
            if current_season_stats:
                # Report season summary to users.
                self.message_function(self.season_summary_string(
                    last_season_stats, current_season_stats, short_str=self.short_msgs))

            # if self.channel_to_wallets:
            #     self.update_all_wallet_watchers()

            # # For testing.
            # # Note that this will not handle deltas correctly.
            # current_season_stats, last_season_stats = self.beanstalk_graph_client.seasons_stats()
            # self.message_function(self.season_summary_string(last_season_stats, current_season_stats, short_str=self.short_msgs))
            # time.sleep(10)

    def _wait_until_expected_sunrise(self):
        """Wait until beanstalk is eligible for a sunrise call.

        Assumes sunrise timing cycle beings with Unix Epoch (1/1/1970 00:00:00 UTC).
        This is not exact since we do not bother with syncing local and graph time.
        """
        if self._dry_run:
            time.sleep(5)
            return
        
        seconds_until_next_sunrise = SEASON_DURATION - time.time() % SEASON_DURATION
        sunrise_ready_timestamp = time.time() + seconds_until_next_sunrise
        loop_count = 0
        while self._thread_active and time.time() < sunrise_ready_timestamp:
            if loop_count % 60 == 0:
                logging.info(f'Blindly waiting {int((sunrise_ready_timestamp - time.time())/60)} '
                             'more minutes until expected sunrise.')
            loop_count += 1
            time.sleep(1)

    def _block_and_get_seasons_stats(self):
        """Blocks until sunrise is complete, then returns stats of current and previous season.

        Repeatedly makes graph calls to check sunrise status.
        """
        # TODO(funderberker): Put in max number of checks here before giving up and wait for
        # next sunrise.
        while self._thread_active:
            current_season_stats, last_season_stats = self.beanstalk_graph_client.seasons_stats()
            # If a new season is detected and sunrise was sufficiently recent.
            if ((self.current_season_id != current_season_stats.season and
                    int(current_season_stats.timestamp) > time.time() - SEASON_DURATION / 2) or
                    self._dry_run):
                self.current_season_id = current_season_stats.season
                logging.info(
                    f'New season detected with id {self.current_season_id}')
                return current_season_stats, last_season_stats
            time.sleep(SUNRISE_CHECK_PERIOD)
        return None, None

    def season_summary_string(self, last_season_stats, current_season_stats, short_str=False):
        # new_farmable_beans = float(current_season_stats.silo_hourly_bean_mints)
        reward_beans = current_season_stats.reward_beans
        pod_rate = current_season_stats.total_pods / current_season_stats.total_beans * 100
        price = current_season_stats.price
        delta_b = current_season_stats.delta_b
        newSoil = current_season_stats.new_soil
        last_weather = last_season_stats.weather
        sown_beans = last_season_stats.sown_beans

        fertilizer_bought = self.beanstalk_graph_client.get_fertilizer_bought()
        percent_recap = self.beanstalk_client.get_recap_funded_percent()

        # Silo asset balances.
        current_silo_bdv = current_season_stats.total_deposited_bdv
        silo_assets_changes = self.beanstalk_graph_client.silo_assets_seasonal_changes(
            current_season_stats.assets, last_season_stats.assets)

        # Current state.
        ret_string = f'⏱ Season {last_season_stats.season} is complete!'
        ret_string += f'\n💵 Current price is ${round_num(price, 6)}'

        # Full string message.
        if not short_str:
            ret_string += f'\n⚖ {"+" if delta_b > 0 else ""}{round_num(delta_b, 0)} time-weighted deltaB'
            # Bean Supply stats.
            ret_string += f'\n\n**Supply**'
            ret_string += f'\n🌱 {round_num(reward_beans, 0, avoid_zero=True)} Beans minted'
            ret_string += f'\n🚜 {round_num(sown_beans, 0, avoid_zero=True)} Beans Sown'

            # Silo balance stats.
            ret_string += f'\n\n**Silo**'
            ret_string += f'\n🏦 {round_num(current_silo_bdv, 0)} BDV in Silo'
            for asset_changes in silo_assets_changes:
                ret_string += f'\n'
                token_name, token_symbol, decimals = eth_chain.get_erc20_info(
                    asset_changes.token, web3=self._web3)
                delta_asset = eth_chain.token_to_float(
                    asset_changes.delta_asset, decimals)
                current_bdv = asset_changes.final_season_asset["totalDepositedBDV"]
                if delta_asset < 0:
                    ret_string += f'📉 {round_num_auto(abs(delta_asset), 0)} {token_symbol} decrease'
                elif delta_asset == 0:
                    ret_string += f'📊 No change in {token_symbol}'
                else:
                    ret_string += f'📈 {round_num_auto(delta_asset, 0)} {token_symbol} increase'
                # ret_string += f' ({round_num(eth_chain.bean_to_float(current_bdv), 0)} BDV in Silo)'
                # ret_string += f' ({round_num(eth_chain.bean_to_float(current_bdv)/current_silo_bdv*100, 1)}% of Silo BDV)'
                ret_string += f' ({round_num(eth_chain.bean_to_float(current_bdv)/current_silo_bdv*100, 1)}%)'

            # Field.
            ret_string += f'\n\n**Field**'
            ret_string += f'\n🌾 {round_num(sown_beans * (1 + last_weather/100), 0, avoid_zero=True)} Pods minted'
            ret_string += f'\n🏞 '
            if newSoil == 0: ret_string += f'No'
            else: ret_string += f'{round_num(newSoil, 0, avoid_zero=True)}'
            ret_string += f' Soil in Field'
            ret_string += f'\n🌤 {round_num(current_season_stats.weather, 0)}% Temperature'
            ret_string += f'\n🧮 {round_num(pod_rate, 0)}% Pod Rate'

<<<<<<< HEAD
=======
            # # Silo balance stats.
            # ret_string += f'\n\n**Silo**'
            # ret_string += f'\n🏦 {round_num(silo_bdv, 0)} BDV of assets in Silo'
            # for asset in silo_asset_changes:
            #     token = self._web3.toChecksumAddress( asset['token'])
            #     token_name, token_symbol, decimals = eth_chain.get_erc20_info(token, web3=self._web3)
                
            #     # Different wording for Beans, unripe assets, and tokens with unknown value.
            #     if token == BEAN_ADDR or token.startswith(UNRIPE_TOKEN_PREFIX):
            #         ret_string += SeasonsMonitor.silo_balance_delta_str(token_symbol, delta_deposits=eth_chain.token_to_float(asset['delta_amount'], decimals))
            #     # Known BDV.
            #     else:
            #         ret_string += SeasonsMonitor.silo_balance_delta_str(token_symbol, delta_bdv=eth_chain.bean_to_float(asset['delta_bdv']))

>>>>>>> a2cb1153
            # Barn.
            ret_string += f'\n\n**Barn**'
            ret_string += f'\n{percent_to_moon_emoji(percent_recap)} {round_num(fertilizer_bought, 0)} Fertilizer sold ({round_num(percent_recap*100, 2)}%)'
            ret_string += '\n_ _'  # Empty line that does not get stripped.

        # Short string version (for Twitter).
        else:
            ret_string += f'\n'
            ret_string += f'\n🌱 {round_num(reward_beans, 0, avoid_zero=True)} Beans Minted'
            # ret_string += f'\n🪴 ${round_num(fertilizer_bought, 0)} Fertilizer sold'

            # silo_bdv = 0
            # for asset in current_season_stats.assets:
            #     token = self._web3.toChecksumAddress(asset['token'])
            #     token_name, token_symbol, decimals = eth_chain.get_erc20_info(token, web3=self._web3)
            #     silo_bdv += eth_chain.bean_to_float(asset['totalDepositedBDV'])
            # ret_string += f'\n{SeasonsMonitor.silo_balance_str("assets", bdv=silo_bdv)}'
            ret_string += f'\n🚜 {round_num(sown_beans, 0, avoid_zero=True)} Beans Sown for {round_num(sown_beans * (1 + last_weather/100), 0, avoid_zero=True)} Pods'
            ret_string += f'\n🌤 {round_num(current_season_stats.weather, 0)}% Temperature'
            ret_string += f'\n🧮 {round_num(pod_rate, 0)}% Pod Rate'
        return ret_string


# ⏱ Season 5739 is complete!
# 💵 TWAP last  Season $1.009

# Supply
# 🌱 39,352.08 Beans minted
# 🚜 215.62 Beans sown
# 🌾 14,166.56 Pods minted

# Silo
# 📈 18,957 increase in Bean
# 📈 879 BDV increase in Uniswap V2 BEAN:ETH LP
# 📈 2,608 BDV increase in Curve BEAN:3CRV LP

# Field
# 🧮 1,409.53% Pod Rate
# 🏞 299.62 Soil in the Field
# 🌤️ 6467% Weather


# ⏱ Season 5749 is complete!
# 💵 The TWAP last season was $1.004
# 🌤️ The weather is 6448%

# 🌱 18,032.05 Beans minted
# 📈 72,394 BDV increase in Silo
# 🚜 136.72 Beans sown for 8,956.45 Pods


    @abstractmethod
    def silo_balance_str(name, deposits=None, bdv=None):
        """Return string representing the total deposited amount of a token."""
        ret_string = f'\n'
        if deposits is not None:
            ret_string += f'🏦 {round_num(deposits, 0)} {name} in Silo'
        elif bdv is not None:
            ret_string += f'🏦 {round_num(bdv, 0)} BDV worth of {name} in Silo'
        else:
            raise ValueError(
                'Must specify either delta_deposits or bdv (Bean denominated value)')
        return ret_string

    @abstractmethod
    def silo_balance_delta_str(name, delta_deposits=None, delta_bdv=None):
        """Return string representing the change in total deposited amount of a token."""
        if delta_deposits is not None:
            delta = delta_deposits
        elif delta_bdv is not None:
            delta = delta_bdv
        else:
            raise ValueError(
                'Must specify either delta_deposits or bdv (Bean denominated value)')
        ret_string = f'\n'
        if abs(delta) < 1.0:
            ret_string += f'🗒 No change in {name}'
        else:
            ret_string += f'📉' if delta < 0 else f'📈'
            # Use with the token directly or its Bean value equivalent.
            if delta_deposits:
                ret_string += f' {round_num(abs(delta), 0)}'
                ret_string += f' decrease' if delta < 0 else f' increase'
                ret_string += f' in {name}'
            else:
                ret_string += f' {round_num(abs(delta), 0)} BDV'
                ret_string += f' decrease' if delta < 0 else f' increase'
                ret_string += f' in {name}'
        return ret_string

#### DEPRECATED. WILL NEED REFRESHER BEFORE USING AGAIN.
'''
    def update_all_wallet_watchers(self):
        current_season_stats = self.beanstalk_graph_client.current_season_stats()
        bean_price = self.bean_client.avg_bean_price()
        for channel_id, wallets in self.channel_to_wallets.items():
            # Ignore users with empty watch lists.
            if not wallets:
                continue
            self.message_function(self.wallets_str(
                wallets, current_season_stats, bean_price), channel_id)

    def wallets_str(self, wallets, current_season_stats, bean_price):
        ret_str = ''
        account_id_to_addr = {str.lower(addr): addr for addr in wallets}
        accounts_status = self.beanstalk_graph_client.wallets_stats(
            list(account_id_to_addr.keys()))
        for account_status in accounts_status:
            ret_str += self.wallet_str(
                account_id_to_addr[account_status['id']], account_status, current_season_stats, bean_price)
            ret_str += '\n'
        return ret_str

    def wallet_str(self, address, account_status, current_season_stats, bean_price):
        """Create a standard string representing a wallet status.

        address is a string of the wallet address (with standard capitalization).
        account_stats is a map of data about an account from the subgraph.
        """
        deposited_beans = float(account_status["depositedBeans"])
        lp_eth, lp_beans = 

        ret_string = f'📜 `{address}`\n'
        # wallet_str += f'Circulating Beans: {account_stats[""]}'
        ret_string += f'🌱 Deposited Beans: {round_num(deposited_beans)}  (${round_num(deposited_beans*bean_price)})\n'
        ret_string += f'🌿 Deposited LP: {round_num(lp_eth, 4)} ETH and {round_num(lp_beans)} Beans  (${round_num(2*lp_beans*bean_price)})\n'
        ret_string += f'🌾 Pods: {round_num(account_status["pods"])}\n'
        return ret_string
'''

#### DEPRECATED. WILL NEED REFRESHER BEFORE USING AGAIN.
'''
class UniswapPoolMonitor(Monitor):
    """Monitor the ETH:BEAN Uniswap V2 pool for events."""

    def __init__(self, message_function, prod=False, dry_run=False):
        super().__init__('Uniswap Pool', message_function,
                         POOL_CHECK_RATE, prod=prod, dry_run=dry_run)
        self._eth_event_client = eth_chain.EthEventsClient(
            eth_chain.EventClientType.UNISWAP_POOL)
        self.uniswap_client = eth_chain.UniswapClient()
        self.bean_client = eth_chain.BeanClient()

    def _monitor_method(self):
        last_check_time = 0
        while self._thread_active:
            if time.time() < last_check_time + POOL_CHECK_RATE:
                time.sleep(0.5)
                continue
            last_check_time = time.time()
            for txn_hash, event_logs in self._eth_event_client.get_new_logs(dry_run=self._dry_run).items():
                self._handle_txn_logs(txn_hash, event_logs)

            # # For testing purposes, track the price on each check.
            # if not self.prod:
            #     self.uniswap_client.current_eth_and_bean_price()

    def _handle_txn_logs(self, txn_hash, event_logs):
        """Process the pool event logs for a single txn.

        Assumes that there are not non-Bean swaps in logs (e.g. ETH:USDC).
        Note that Event Log Object is not the same as Event object. *sideeyes web3.py developers.*
        """
        # Match the txn invoked method. Matching is done on the first 10 characters of the hash.
        transaction = self.uniswap_client._web3.eth.get_transaction(txn_hash)
        txn_method_sig_prefix = transaction['input'][:9]

        # Process the txn logs based on the method.
        # Ignore silo conversion events. They will be handled by the beanstalk class.
        if event_in_logs('Convert', event_logs):
            return

        # Each txn of interest should only include one ETH:BEAN swap.
        if len(event_logs) > 1:
            logging.warning(
                f'Multiple swaps of interest seen in a single txn ({str(event_logs)}).')
        for event_log in event_logs:
            event_str = UniswapPoolMonitor.any_event_str(
                event_log, self.uniswap_client.current_eth_price(),
                self.bean_client.uniswap_v2_bean_price())
            if event_str:
                self.message_function(event_str)

    @abstractmethod
    def any_event_str(event_log, eth_price, bean_price):
        event_str = ''
        # Parse possible values of interest from the event log. Not all will be populated.
        eth_amount = eth_chain.eth_to_float(event_log.args.get('amount0'))
        bean_amount = eth_chain.bean_to_float(event_log.args.get('amount1'))
        eth_in = eth_chain.eth_to_float(event_log.args.get('amount0In'))
        eth_out = eth_chain.eth_to_float(event_log.args.get('amount0Out'))
        bean_in = eth_chain.bean_to_float(event_log.args.get('amount1In'))
        bean_out = eth_chain.bean_to_float(event_log.args.get('amount1Out'))

        if event_log.event in ['Mint', 'Burn']:
            if event_log.event == 'Mint':
                event_str += f'📥 LP added - {round_num(bean_amount)} Beans and {round_num(eth_amount, 4)} ETH'
            if event_log.event == 'Burn':
                event_str += f'📤 LP removed - {round_num(bean_amount)} Beans and {round_num(eth_amount, 4)} ETH'
            # LP add/remove always takes equal value of both assets.
            lp_value = bean_amount * bean_price * 2
            event_str += f' (${round_num(lp_value)})'
            event_str += f'\n{value_to_emojis(lp_value)}'
        elif event_log.event == 'Swap':
            if eth_in:
                event_str += UniswapPoolMonitor.swap_event_str(
                    eth_price, bean_price, eth_in=eth_in, bean_out=bean_out)
            elif bean_in:
                event_str += UniswapPoolMonitor.swap_event_str(
                    eth_price, bean_price, bean_in=bean_in, eth_out=eth_out)

        event_str += f'\n<https://etherscan.io/tx/{event_log.transactionHash.hex()}>'
        # Empty line that does not get stripped.
        event_str += '\n_ _'
        return event_str

    @abstractmethod
    def swap_event_str(eth_price, bean_price, eth_in=None, bean_in=None, eth_out=None, bean_out=None):
        event_str = ''
        if ((not eth_in and not bean_in) or (not eth_out and not bean_out)):
            logging.error(
                'Must set at least one input and one output of swap.')
            return ''
        if ((eth_in and bean_in) or (eth_out and bean_out)):
            logging.error('Cannot set two inputs or two outputs of swap.')
            return ''
        if eth_in:
            event_str += f'📗 {round_num(bean_out)} Beans bought for {round_num(eth_in, 4)} ETH'
            swap_price = eth_chain.avg_eth_to_bean_swap_price(
                eth_in, bean_out, eth_price)
            swap_value = swap_price * bean_out
        elif bean_in:
            event_str += f'📕 {round_num(bean_in)} Beans sold for {round_num(eth_out, 4)} ETH'
            swap_price = eth_chain.avg_bean_to_eth_swap_price(
                bean_in, eth_out, eth_price)
            swap_value = swap_price * bean_in
        event_str += f' @ ${round_num(swap_price, 4)} (${round_num(swap_value)})'
        event_str += f'  -  Latest pool block price is ${round_num(bean_price, 4)}'
        event_str += f'\n{value_to_emojis(swap_value)}'
        return event_str
'''

class CurvePoolMonitor(Monitor):
    """Monitor a Curve pool for events."""

    def __init__(self, message_function, pool_type, prod=False, dry_run=False):
        if pool_type is eth_chain.EventClientType.CURVE_BEAN_3CRV_POOL:
            name = 'Bean:3CRV Curve Pool'
        else:
            raise ValueError('Curve pool must be set to a supported pool.')
        super().__init__(name, message_function,
                         POOL_CHECK_RATE, prod=prod, dry_run=dry_run)
        self.pool_type = pool_type
        self._eth_event_client = eth_chain.EthEventsClient(
            self.pool_type)
        self.bean_client = eth_chain.BeanClient()
        self.three_pool_client = eth_chain.CurveClient()

    def _monitor_method(self):
        last_check_time = 0
        while self._thread_active:
            if time.time() < last_check_time + POOL_CHECK_RATE:
                time.sleep(0.5)
                continue
            last_check_time = time.time()
            for txn_hash, event_logs in self._eth_event_client.get_new_logs(dry_run=self._dry_run).items():
                self._handle_txn_logs(txn_hash, event_logs)

    def _handle_txn_logs(self, txn_hash, event_logs):
        """Process the curve pool event logs for a single txn.

        Assumes that there are no non-Bean:3CRV TokenExchangeUnderlying events in logs.
        Note that Event Log Object is not the same as Event object.
        """
        # Ignore Silo Convert txns, which will be handled by the Beanstalk monitor.
        transaction = self._eth_event_client._web3.eth.get_transaction(txn_hash)
        if sig_compare(transaction['input'][:9], eth_chain.convert_sigs.values()):
            return
        
        if self.pool_type == eth_chain.EventClientType.CURVE_BEAN_3CRV_POOL:
            bean_price = self.bean_client.curve_bean_3crv_bean_price()
        # No default since each pool must have support manually built in.
        for event_log in event_logs:
            event_str = self.any_event_str(
                event_log, bean_price, transaction)
            if event_str:
                self.message_function(event_str)

    def any_event_str(self, event_log, bean_price, transaction):
        event_str = ''
        # Parse possible values of interest from the event log. Not all will be populated.
        sold_id = event_log.args.get('sold_id')
        tokens_sold = event_log.args.get('tokens_sold')
        bought_id = event_log.args.get('bought_id')
        tokens_bought = event_log.args.get('tokens_bought')
        token_amounts = event_log.args.get('token_amounts')
        # Coin is a single ERC20 token, token is the pool token. So Coin can be Bean or 3CRV.
        token_amount = event_log.args.get('token_amount')
        coin_amount = event_log.args.get('coin_amount')

        value = None
        if token_amounts is not None:
            bean_lp_amount = eth_chain.bean_to_float(
                token_amounts[eth_chain.FACTORY_3CRV_INDEX_BEAN])
            if (self.pool_type == eth_chain.EventClientType.CURVE_BEAN_3CRV_POOL):
                token_lp_amount = eth_chain.crv_to_float(
                    token_amounts[eth_chain.FACTORY_3CRV_INDEX_3CRV])
                token_lp_name = '3CRV'
                token_value = self.bean_client.curve_bean_3crv_token_value()
            value = bean_lp_amount * bean_price + token_lp_amount * token_value
        # RemoveLiquidityOne.
        if coin_amount is not None:
            if (self.pool_type == eth_chain.EventClientType.CURVE_BEAN_3CRV_POOL):
                token_value = self.bean_client.curve_bean_3crv_token_value()
                amount = eth_chain.token_to_float(token_amount, eth_chain.CRV_DECIMALS)
            value = amount * token_value

        if event_log.event == 'TokenExchangeUnderlying' or event_log.event == 'TokenExchange':
            # Set the variables of quantity and direction of exchange.
            bean_out = stable_in = bean_in = stable_out = None
            if bought_id in [eth_chain.FACTORY_3CRV_UNDERLYING_INDEX_BEAN]:
                bean_out = eth_chain.bean_to_float(tokens_bought)
                stable_in = tokens_sold
                stable_id = sold_id
            elif sold_id in [eth_chain.FACTORY_3CRV_UNDERLYING_INDEX_BEAN]:
                bean_in = eth_chain.bean_to_float(tokens_sold)
                stable_out = tokens_bought
                stable_id = bought_id
            else:
                logging.warning(
                    'Exchange detected between two non-Bean tokens. Ignoring.')
                return ''

            # Set the stable name string and convert value to float.
            if event_log.event == 'TokenExchange':
                stable_name = '3CRV'
                stable_in = eth_chain.crv_to_float(stable_in)
                stable_out = eth_chain.crv_to_float(stable_out)
                stable_price = self.three_pool_client.get_3crv_price()
            elif stable_id == eth_chain.FACTORY_3CRV_UNDERLYING_INDEX_DAI:
                stable_name = 'DAI'
                stable_in = eth_chain.dai_to_float(stable_in)
                stable_out = eth_chain.dai_to_float(stable_out)
                stable_price = 1.0
            elif stable_id == eth_chain.FACTORY_3CRV_UNDERLYING_INDEX_USDC:
                stable_name = 'USDC'
                stable_in = eth_chain.usdc_to_float(stable_in)
                stable_out = eth_chain.usdc_to_float(stable_out)
                stable_price = 1.0
            elif stable_id == eth_chain.FACTORY_3CRV_UNDERLYING_INDEX_USDT:
                stable_name = 'USDT'
                stable_in = eth_chain.usdt_to_float(stable_in)
                stable_out = eth_chain.usdt_to_float(stable_out)
                stable_price = 1.0
            else:
                logging.error(
                    f'Unexpected stable_id seen ({stable_id}) in exchange. Ignoring.')
                return ''

            event_str += self.exchange_event_str(bean_price, stable_name, stable_price,
                                                 bean_out=bean_out, bean_in=bean_in,
                                                 stable_in=stable_in, stable_out=stable_out)
        elif event_log.event == 'AddLiquidity':
            event_str += f'📥 LP added - {round_num(bean_lp_amount, 0)} Beans and {round_num(token_lp_amount, 0)} {token_lp_name} (${round_num(value, 0)})'
        elif event_log.event == 'RemoveLiquidity' or event_log.event == 'RemoveLiquidityImbalance':
            event_str += f'📤 LP removed - {round_num(bean_lp_amount, 0)} Beans and {round_num(token_lp_amount, 0)} {token_lp_name} (${round_num(value, 0)})'
        elif event_log.event == 'RemoveLiquidityOne':
            event_str += f'📤 LP removed - '
            if self.pool_type == eth_chain.EventClientType.CURVE_BEAN_3CRV_POOL:
                # If 6 decimal then it must be Bean that was withdrawn. 18 decimal is 3CRV.
                if eth_chain.is_6_not_18_decimal_token_amount(coin_amount):
                    event_str += f'{round_num(eth_chain.bean_to_float(coin_amount), 0)} Beans'
                else:
                    event_str += f'{round_num(eth_chain.crv_to_float(coin_amount), 0)} 3CRV'
            event_str += f' (${round_num(value, 0)})'
        else:
            logging.warning(
                f'Unexpected event log seen in Curve Pool ({event_log.event}). Ignoring.')
            return ''

        if value is not None:
            event_str += f'\n{value_to_emojis(value)}'
        event_str += f'\n<https://etherscan.io/tx/{event_log.transactionHash.hex()}>'
        # Empty line that does not get stripped.
        event_str += '\n_ _'
        return event_str

    def exchange_event_str(self, bean_price, stable_name, stable_price, stable_in=None, bean_in=None, stable_out=None, bean_out=None):
        """Generate a standard token exchange string.

        Note that we assume all tokens in 3CRV have a value of $1.
        """
        event_str = ''
        if ((not stable_in and not bean_in) or (not stable_out and not bean_out)):
            logging.error(
                'Must set at least one input and one output of swap.')
            return ''
        if ((stable_in and bean_in) or (stable_out and bean_out)):
            logging.error('Cannot set two inputs or two outputs of swap.')
            return ''
        if stable_in:
            event_str += f'📗 {round_num(bean_out, 0)} Beans bought for {round_num(stable_in, 0)} {stable_name}'
            swap_price = stable_in / bean_out
            swap_value = stable_in * stable_price
        elif bean_in:
            event_str += f'📕 {round_num(bean_in, 0)} Beans sold for {round_num(stable_out, 0)} {stable_name}'
            # If this is a sale of Beans for a fertilizer purchase.
            swap_price = stable_out / bean_in
            swap_value = stable_out * stable_price
        event_str += f' @ ${round_num(swap_price, 4)} (${round_num(swap_value, 0)})'
        event_str += f'  -  Latest pool block price is ${round_num(bean_price, 4)}'
        # This doesn't work because there are multiple reasons Bean may exchange on a 'farm' call, including purchase of Beans for soil.
        # if sig_compare(transaction['input'][:9], eth_chain.buy_fert_sigs.values()):
        #     event_str += f'\n_(🚛 Fertilizer purchase)_'
        event_str += f'\n{value_to_emojis(swap_value)}'
        return event_str


class BeanstalkMonitor(Monitor):
    """Monitor the Beanstalk contract for events."""

    def __init__(self, message_function, prod=False, dry_run=False):
        super().__init__('Beanstalk', message_function,
                         BEANSTALK_CHECK_RATE, prod=prod, dry_run=dry_run)
        self._web3 = eth_chain.get_web3_instance()
        self._eth_event_client = eth_chain.EthEventsClient(
            eth_chain.EventClientType.BEANSTALK)
        self.bean_client = eth_chain.BeanClient()
        self.beanstalk_client = eth_chain.BeanstalkClient()

    def _monitor_method(self):
        last_check_time = 0
        while self._thread_active:
            if time.time() < last_check_time + BEANSTALK_CHECK_RATE:
                time.sleep(0.5)
                continue
            last_check_time = time.time()
            for txn_hash, event_logs in self._eth_event_client.get_new_logs(dry_run=self._dry_run).items():
                self._handle_txn_logs(txn_hash, event_logs)

    def _handle_txn_logs(self, txn_hash, event_logs):
        """Process the beanstalk event logs for a single txn.

        Note that Event Log Object is not the same as Event object.
        """
        # Prune *plant* deposit logs. They are uninteresting clutter.
        # Prune *pick* deposit logs. They are uninteresting clutter.
        # For each earn (plant/pick) event log remove a corresponding AddDeposit log.
        # for earn_event_log in get_logs_by_names(['Plant'], event_logs):
        for earn_event_log in get_logs_by_names(['Plant', 'Pick'], event_logs):
            for deposit_event_log in get_logs_by_names('AddDeposit', event_logs):
                if (deposit_event_log.args.get('token') == \
                    (earn_event_log.args.get('token') or BEAN_ADDR) and
                    deposit_event_log.args.get('amount') == \
                    (earn_event_log.args.get('beans') or earn_event_log.args.get('amount'))):
                    # Remove event log from event logs
                    event_logs.remove(deposit_event_log)
                    # At most allow 1 match.
                    logging.info(f'Ignoring a {earn_event_log.event} AddDeposit event')
                    break
        # Prune *transfer* deposit logs. They are uninteresting clutter.
        for remove_event_log in get_logs_by_names(['RemoveDeposit'], event_logs):
            for deposit_event_log in get_logs_by_names('AddDeposit', event_logs):
                if (deposit_event_log.args.get('token') == \
                    (remove_event_log.args.get('token')) and
                    deposit_event_log.args.get('amount') == \
                    (remove_event_log.args.get('amount'))):
                    # Remove event log from event logs
                    event_logs.remove(deposit_event_log)
                    logging.info(f'Ignoring a Transfer action AddDeposit RemoveDeposit pair')

        # Process conversion logs as a batch.
        if event_in_logs('Convert', event_logs):
            self.message_function(self.silo_conversion_str(
                event_logs))
        # Handle txn logs individually using default strings.
        else:
            for event_log in event_logs:
                event_str = self.single_event_str(event_log)
                if event_str:
                    self.message_function(event_str)

    def single_event_str(self, event_log):
        """Create a string representing a single event log.
        
        Events that are from a convert call should not be passed into this function as they
        should be processed in batch.
        """
        # Ignore deposits and withdrawals of unripe assets. Not interesting.
        if (event_log.event in ['AddDeposit', 'RemoveWithdrawal', 'RemoveWithdrawals']
           and event_log.args.get('token').startswith(UNRIPE_TOKEN_PREFIX)):
            return ''

        event_str = ''
        bean_price = self.bean_client.avg_bean_price()

        # Ignore these events. They are uninteresting clutter.
        if event_log.event in ['RemoveWithdrawal', 'RemoveWithdrawals', 'RemoveDeposit', 'RemoveDeposits', 'Plant', 'Pick']:
            return ''

        # Deposit & Withdraw events.
        elif event_log.event in ['AddDeposit', 'AddWithdrawal']:
            # Pull args from the event log.
            token_address = event_log.args.get('token')
            token_amount_long = event_log.args.get('amount') # AddDeposit, AddWithdrawal
            bdv = eth_chain.bean_to_float(event_log.args.get('bdv'))
            
            token_name, token_symbol, decimals = eth_chain.get_erc20_info(
                token_address, web3=self._web3)
            amount = eth_chain.token_to_float(
                token_amount_long, decimals)
                
            if bdv:
                value = bdv * bean_price
            elif token_address == BEAN_ADDR:
                value = amount * bean_price
            # Value is not known for withdrawals, so it must be calculated here.
            else:
                token_value = self.bean_client.get_lp_token_value(token_address, decimals)
                if token_value is not None:
                    value = amount * token_value
                else:
                    value = None

            if event_log.event in ['AddDeposit']:
                event_str += f'📥 Silo Deposit'
            elif event_log.event in ['AddWithdrawal']:
                event_str += f'📭 Silo Withdrawal'
            event_str += f' - {round_num_auto(amount, min_precision=0)} {token_symbol}'
            if value:
                event_str += f' (${round_num(value, 0)})'
                event_str += f'\n{value_to_emojis(value)}'
        
        # Sow event.
        elif event_log.event in ['Sow', 'Harvest']:
            # Pull args from the event log.
            beans_amount = eth_chain.bean_to_float(event_log.args.get('beans'))
            beans_value = beans_amount * bean_price
            pods_amount = eth_chain.bean_to_float(event_log.args.get('pods'))

            if event_log.event == 'Sow':
                event_str += f'🚜 {round_num(beans_amount, 0)} Beans Sown for ' \
                    f'{round_num(pods_amount, 0)} Pods (${round_num(beans_value, 0)})'
                event_str += f'\n{value_to_emojis(beans_value)}'
            elif event_log.event == 'Harvest':
                event_str += f'👩‍🌾 {round_num(beans_amount, 0)} Pods Harvested for Beans (${round_num(beans_value, 0)})'
                event_str += f'\n{value_to_emojis(beans_value)}'
        
        # Chop event.
        elif event_log.event in ['Chop']:
            token = event_log.args.get('token')
            underlying = self.beanstalk_client.get_underlying_token(token)
            _, chopped_symbol, chopped_decimals = eth_chain.get_erc20_info(token, self._web3)
            chopped_amount = eth_chain.token_to_float(event_log.args.get('amount'), chopped_decimals)
            _, underlying_symbol, underlying_decimals = eth_chain.get_erc20_info(underlying, self._web3)
            underlying_amount = eth_chain.token_to_float(event_log.args.get('underlying'), underlying_decimals)
            if underlying == BEAN_ADDR:
                underlying_token_value = bean_price
            # If underlying assets are Bean-based LP represented in price aggregator.
            # If not in aggregator, will return none and not display value.
            else:
                underlying_token_value = self.bean_client.get_lp_token_value(underlying, underlying_decimals)
            event_str += f'⚰ {round_num(chopped_amount, 0)} {chopped_symbol} Chopped for {round_num(underlying_amount, 0)} {underlying_symbol}'
            if underlying_token_value is not None:
                underlying_value = underlying_amount * underlying_token_value
                event_str += f' (${round_num(underlying_value, 0)})'
                event_str += f'\n{value_to_emojis(underlying_value)}'

        # Unknown event type.
        else:
            logging.warning(
                f'Unexpected event log from Beanstalk contract ({event_log}). Ignoring.')
            return ''

        event_str += f'\n<https://etherscan.io/tx/{event_log.transactionHash.hex()}>'
        # Empty line that does not get stripped.
        event_str += '\n_ _'
        return event_str

    def silo_conversion_str(self, event_logs):
        """Create a human-readable string representing a silo position conversion.

        Assumes that there are no non-Bean swaps contained in the event logs.
        Assumes event_logs is not empty.
        Assumes embedded AddDeposit logs have been removed from logs.
        Uses events from Beanstalk contract.
        """
        bean_price = self.bean_client.avg_bean_price()
        # Find the relevant logs, should contain one RemoveDeposit and one AddDeposit.
        for event_log in event_logs:
            if event_log.event in ['RemoveDeposit', 'RemoveDeposits']:
                remove_token_name, remove_token_symbol, remove_decimals = eth_chain.get_erc20_info(
                    event_log.args.get('token'), web3=self._web3)
                remove_float = eth_chain.token_to_float(
                    event_log.args.get('amount'), remove_decimals)
            elif event_log.event == 'AddDeposit':
                add_token_name, add_token_symbol, add_decimals = eth_chain.get_erc20_info(
                    event_log.args.get('token'), web3=self._web3)
                add_float = eth_chain.token_to_float(
                    event_log.args.get('amount'), add_decimals)
                bdv_float = eth_chain.bean_to_float(event_log.args.get('bdv'))
                value = bdv_float * bean_price

        event_str = f'🔄 {round_num_auto(remove_float, min_precision=0)} Deposited {remove_token_symbol} ' \
                    f'Converted to {round_num_auto(add_float, min_precision=0)} Deposited {add_token_symbol} ' \
                    f'({round_num(bdv_float, 0)} BDV)'

        event_str += f'\nLatest block price is ${round_num(bean_price, 4)}'
        event_str += f'\n{value_to_emojis(value)}'
        event_str += f'\n<https://etherscan.io/tx/{event_logs[0].transactionHash.hex()}>'
        # Empty line that does not get stripped.
        event_str += '\n_ _'
        return event_str


class MarketMonitor(Monitor):
    """Monitor the Beanstalk contract for market events."""

    def __init__(self, message_function, prod=False, dry_run=False):
        super().__init__('Market', message_function,
                         BEANSTALK_CHECK_RATE, prod=prod, dry_run=dry_run)
        self._eth_event_client = eth_chain.EthEventsClient(
            eth_chain.EventClientType.MARKET)
        self._web3 = eth_chain.get_web3_instance()
        self.bean_client = eth_chain.BeanClient(self._web3)
        self.bean_contract = eth_chain.get_bean_contract(self._web3)
        self.beanstalk_contract = eth_chain.get_beanstalk_contract(self._web3)
        self.beanstalk_graph_client = BeanstalkSqlClient()
        # self.uniswap_client = eth_chain.UniswapClient()

    def _monitor_method(self):
        last_check_time = 0
        while self._thread_active:
            if time.time() < last_check_time + BEANSTALK_CHECK_RATE:
                time.sleep(0.5)
                continue
            last_check_time = time.time()
            for txn_hash, event_logs in self._eth_event_client.get_new_logs(dry_run=self._dry_run).items():
                self._handle_txn_logs(txn_hash, event_logs)

    def _handle_txn_logs(self, txn_hash, event_logs):
        """Process the beanstalk event logs for a single txn.

        Note that Event Log Object is not the same as Event object.
        """
        # Match the txn invoked method. Matching is done on the first 10 characters of the hash.
        transaction_receipt = eth_chain.get_txn_receipt_or_wait(
            self._web3, txn_hash)

        # Handle txn logs individually using default strings.
        for event_log in event_logs:
            event_str = self.farmers_market_str(event_log, transaction_receipt)
            event_str += f'\n<https://etherscan.io/tx/{event_logs[0].transactionHash.hex()}>'
            # Empty line that does not get stripped.
            event_str += '\n_ _'
            self.message_function(event_str)

    def farmers_market_str(self, event_log, transaction_receipt):
        """Create a human-readable string representing an event related to the farmer's market.

        Assumes event_log is an event of one of the types implemented below.
        Uses events from Beanstalk contract.
        """
        event_str = ''
        # Pull args from event logs. Not all will be populated.
        # Amount of pods being listed/ordered.
        amount = eth_chain.pods_to_float(event_log.args.get('amount'))
        price_per_pod = eth_chain.bean_to_float(
            event_log.args.get('pricePerPod'))

        # Index of the plot (place in line of first pod of the plot).
        plot_index = eth_chain.pods_to_float(event_log.args.get('index'))
        # ID of the order.
        order_id = event_log.args.get('id')
        if order_id: 
            # order_id = order_id.decode('utf8')
            # order_id = self._web3.keccak(text=order_id).hex()
            order_id = order_id.hex()
        # Index of earliest pod to list, relative to start of plot.
        relative_start_index = eth_chain.pods_to_float(
            event_log.args.get('start'))
        # Absolute index of the first pod to list.
        start_index = plot_index + relative_start_index
        # Current index at start of pod line (number of pods ever harvested).
        pods_harvested = eth_chain.pods_to_float(
            eth_chain.call_contract_function_with_retry(
                self.beanstalk_contract.functions.harvestableIndex()))
        # Lowest place in line of a listing.
        start_place_in_line = start_index - pods_harvested
        # Highest place in line an order will purchase.
        order_max_place_in_line = eth_chain.pods_to_float(
            event_log.args.get('maxPlaceInLine'))

        bean_price = self.bean_client.avg_bean_price()
        amount_str = round_num(amount, 0)
        price_per_pod_str = round_num(price_per_pod, 3)
        start_place_in_line_str = round_num(start_place_in_line, 0)
        order_max_place_in_line_str = round_num(order_max_place_in_line, 0)

        # If this was a pure cancel (not relist or reorder).
        if ((event_log.event == 'PodListingCancelled' and not self.beanstalk_contract.events['PodListingCreated']().processReceipt(transaction_receipt, errors=eth_chain.DISCARD)) or
            (event_log.event == 'PodOrderCancelled' and not self.beanstalk_contract.events['PodOrderCreated']().processReceipt(transaction_receipt, errors=eth_chain.DISCARD))):
            if event_log.event == 'PodListingCancelled':
                listing_graph_id = event_log.args.get('account').lower() + '-' + str(event_log.args.get('index'))
                pod_listing = self.beanstalk_graph_client.get_pod_listing(listing_graph_id)
                start_place_in_line_str = round_num(eth_chain.pods_to_float(pod_listing['index']) + eth_chain.pods_to_float(pod_listing['start']) - pods_harvested, 0)
                price_per_pod_str = round_num(eth_chain.bean_to_float(pod_listing['pricePerPod']), 3)
                amount_str = round_num(eth_chain.bean_to_float(int(pod_listing['totalAmount']) - int(pod_listing['filledAmount'])), 0)
                event_str += f'❌ Pod Listing cancelled'
                event_str += f' - {amount_str} Pods Listed at {start_place_in_line_str} @ {price_per_pod_str} Beans/Pod'
            else:
                pod_order = self.beanstalk_graph_client.get_pod_order(order_id)
                amount_str = round_num(eth_chain.pods_to_float(int(pod_order['amount']) - int(pod_order['filledAmount'])), 0)
                max_place_str = round_num(eth_chain.pods_to_float(pod_order['maxPlaceInLine']), 0)
                price_per_pod_str = round_num(eth_chain.bean_to_float(pod_order['pricePerPod']), 3)
                event_str += f'❌ Pod Order cancelled'
                event_str += f' - {amount_str} Pods Ordered before {max_place_str} in Line @ {price_per_pod_str} Beans/Pod'
        # If a new listing or relisting.
        elif event_log.event == 'PodListingCreated':
            # Check if this was a relist, if so send relist message.
            if self.beanstalk_contract.events['PodListingCancelled']().processReceipt(transaction_receipt, errors=eth_chain.DISCARD):
                event_str += f'♻ Pods re-Listed'
            else:
                event_str += f'✏ Pods Listed'
            event_str += f' - {amount_str} Pods Listed at {start_place_in_line_str} @ {price_per_pod_str} Beans/Pod (${round_num(amount * bean_price * price_per_pod)})'
        # If a new order or reorder.
        elif event_log.event == 'PodOrderCreated':
            # Check if this was a relist.
            if self.beanstalk_contract.events['PodOrderCancelled']().processReceipt(transaction_receipt, errors=eth_chain.DISCARD):
                event_str += f'♻ Pods re-Ordered'
            else:
                event_str += f'🖌 Pods Ordered'
            event_str += f' - {amount_str} Pods Ordered before {order_max_place_in_line_str} in Line @ {price_per_pod_str} Beans/Pod (${round_num(amount * bean_price * price_per_pod)})'
        # If a fill.
        elif event_log.event in ['PodListingFilled', 'PodOrderFilled']:
            event_str += f'💰 Pods Exchanged - '
            # Pull the Bean Transfer log to find cost.
            if event_log.event == 'PodListingFilled':
                transfer_logs = self.bean_contract.events['Transfer']().processReceipt(
                    transaction_receipt, errors=eth_chain.DISCARD)
                logging.info(f'Transfer log(s):\n{transfer_logs}')
                # There should be exactly one transfer log of Beans.
                beans_paid = 0
                listing_graph_id = event_log.args.get('from').lower() + '-' + str(event_log.args.get('index'))
                try:
                    price_per_pod = eth_chain.bean_to_float(self.beanstalk_graph_client.get_pod_listing(listing_graph_id)['pricePerPod'])
                    beans_paid = eth_chain.bean_to_float(event_log.args.get('amount')) * price_per_pod
                except Exception as e:
                    logging.error(f'Failed to get pod listing from subgraph for txn {transaction_receipt.transactionHash.hex()}. Proceeding without price info...', exc_info=True)
                    price_per_pod = None
                    beans_paid = None
                event_str += f'{amount_str} Pods listed at {start_place_in_line_str} in Line Filled'
                if price_per_pod:
                    event_str += f' @ {round_num(price_per_pod, 3)} Beans/Pod (${round_num(bean_price * beans_paid)})'
                    event_str += f'\n{value_to_emojis(bean_price * beans_paid)}'
            elif event_log.event == 'PodOrderFilled':
                # Get price from original order creation.
                pod_order = self.beanstalk_graph_client.get_pod_order(order_id)
                price_per_pod = eth_chain.bean_to_float(pod_order['pricePerPod'])
                beans_paid = eth_chain.bean_to_float(price_per_pod) * amount
                event_str += f'{amount_str} Pods Ordered at ' \
                            f'{start_place_in_line_str} in Line Filled @ {round_num(price_per_pod, 3)} ' \
                            f'Beans/Pod (${round_num(bean_price * beans_paid)})'
                event_str += f'\n{value_to_emojis(bean_price * beans_paid)}'
        return event_str


class BarnRaiseMonitor(Monitor):
    def __init__(self, message_function, report_events=True, report_summaries=False, prod=False, dry_run=False):
        super().__init__('BarnRaise', message_function,
                         BARN_RAISE_CHECK_RATE, prod=prod, dry_run=dry_run)
        self._web3 = eth_chain.get_web3_instance()
        # Used for special init cases
        # self.SUMMARY_BLOCK_RANGE = self._web3.eth.get_block('latest').number - 14918083
        self.SUMMARY_BLOCK_RANGE = 1430 # ~ 6 hours
        # self.SUMMARY_BLOCK_RANGE = 5720 + 1192 # ~ 24 hours, offset by 5 hours
        self.EMOJI_RANKS = ['🥇','🥈','🥉']
        self.report_events = report_events
        self.report_summaries = report_summaries
        self.barn_raise_client = eth_chain.BarnRaiseClient()
        self._eth_event_client = eth_chain.EthEventsClient(
            eth_chain.EventClientType.BARN_RAISE)
        self.beanstalk_graph_client = BeanstalkSqlClient()
        self.last_total_bought = self.beanstalk_graph_client.get_fertilizer_bought()

    def _monitor_method(self):
        last_check_time = 0
        
        while self._thread_active:
            # Wait until check rate time has passed.
            if time.time() < last_check_time + BARN_RAISE_CHECK_RATE:
                time.sleep(0.5)
                continue
            last_check_time = time.time()

            # If reporting summaries and a 6 hour block has passed.
            if self.report_summaries:
                current_block = eth_chain.safe_get_block(self._web3, 'latest')
                if (current_block.number - 14915799) % self.SUMMARY_BLOCK_RANGE == 0:
                # if True:
                    from_block = eth_chain.safe_get_block(self._web3, current_block.number - self.SUMMARY_BLOCK_RANGE)
                    time_range = current_block.timestamp - from_block.timestamp
                    all_events_in_time_range = []
                    for event_logs in self._eth_event_client.get_log_range(from_block=from_block.number, to_block=current_block.number).values():
                        all_events_in_time_range.extend(event_logs)
                    # Do not report a summary if nothing happened.
                    if len(all_events_in_time_range) == 0:
                        logging.info('No events detected to summarize. Skipping summary.')
                        continue
                    # Sort events based on size.
                    all_events_in_time_range = sorted(all_events_in_time_range, key=lambda event: event.args.get('value') or sum(event.args.get('values')), reverse=True)
                    # all_events_in_time_range = sorted(all_events_in_time_range, lambda(event: int(event.args.value)))
                    total_raised = 0
                    for event in all_events_in_time_range:
                        usdc_amount = int(event.args.value)
                        total_raised += usdc_amount
                    msg_str = f'🚛 In the past {round_num(time_range/3600, 1)} hours ${round_num(total_raised, 0)} was raised from {len(all_events_in_time_range)} txns'
                    remaining = self.barn_raise_client.remaining()
                    msg_str += f'\n🪴 {round_num(remaining, 0)} Fertilizer remaining'
                    msg_str += f'\n'
                    for i in range(3):
                        try:
                            event = all_events_in_time_range[i]
                        # There may not be 3 events in a time block.
                        except IndexError:
                            break
                        # msg_str += f'\n{self.EMOJI_RANKS[i]} ${round_num(event.args.value, 0)} ({event.args["to"]})' # {event.transactionHash.hex()}
                        msg_str += f'\n{self.EMOJI_RANKS[i]} ${round_num(event.args.value, 0)} (https://etherscan.io/tx/{event.transactionHash.hex()})'

                    self.message_function(msg_str)
            
            # If reporting events.
            if self.report_events:
                # Check for new Bids, Bid updates, and Sows.
                all_events = []
                for event_logs in self._eth_event_client.get_new_logs(dry_run=self._dry_run).values():
                    all_events.extend(event_logs)
                for event_log in all_events:
                    self._handle_event_log(event_log)

    def _handle_event_log(self, event_log):
        """Process a single event log for the Barn Raise."""
        usdc_amount = None
        # Mint single.
        if event_log.event == 'TransferSingle' and event_log.args['from'] == NULL_ADDR:
            usdc_amount = int(event_log.args.value)
        # Mint batch.   <- is this even possible???
        elif event_log.event == 'TransferBatch' and event_log.args['from'] == NULL_ADDR:
            usdc_amount = sum([int(value) for value in event_log.args.values])
        
        if usdc_amount is not None:
            event_str = f'🚛 Fertilizer Purchased - {round_num(usdc_amount, 0)} USDC @ {round_num(self.barn_raise_client.get_humidity(), 1)}% Humidity'
            total_bought = self.beanstalk_graph_client.get_fertilizer_bought()
            
            # The subgraph is slower to update, so may need to calculate total bought here.
            if total_bought <= self.last_total_bought + 1:
                self.last_total_bought = total_bought + usdc_amount
            else:
                self.last_total_bought = total_bought

            event_str += f' - Total sold: {round_num(self.last_total_bought, 0)}'
            # event_str += f' (${round_num(self.barn_raise_client.remaining(), 0)} Available Fertilizer)'
            event_str += f'\n{value_to_emojis(usdc_amount)}'
            event_str += f'\n<https://etherscan.io/tx/{event_log.transactionHash.hex()}>'
            # Empty line that does not get stripped.
            event_str += '\n_ _'
            self.message_function(event_str)


class DiscordSidebarClient(discord.ext.commands.Bot):

    def __init__(self, monitor, prod=False):
        super().__init__(command_prefix=commands.when_mentioned_or("!"))

        self.nickname = ''
        self.status_text = ''

        # Try to avoid hitting Discord API rate limit when all bots starting together.
        time.sleep(1.1)

        self.monitor = monitor(self.set_nickname, self.set_status) # subclass of util.Monitor
        self.monitor.start()

        # Use discord.py reconnect logic for exceptions of this type.
        # Note that proper logs will not be generated.
        # self._update_naming.add_exception_type(discord.errors.DiscordServerError)
        # Start the price display task in the background.
        self._update_naming.start()

    def stop(self):
        self.monitor.stop()

    def set_nickname(self, text):
        """Set bot server nickname."""
        self.nickname = holiday_emoji() + text

    def set_status(self, text):
        """Set bot custom status text."""
        self.status_text = text

    async def on_ready(self):
        # Log the commit of this run.
        logging.info('Git commit is ' + subprocess.check_output(
            ['git', 'rev-parse', '--short', 'HEAD'],
            cwd=os.path.dirname(os.path.realpath(__file__))
            ).decode('ascii').strip())

        self.user_id = self.user.id
        # self.beanstalk_guild = self.get_guild(BEANSTALK_GUILD_ID)
        # Guild IDs for all servers this bot is in.
        self.current_guilds = []
        for guild in self.guilds:
            self.current_guilds.append(guild)
            logging.info(f'Guild found: {guild.id}')

    @tasks.loop(seconds=0.1, reconnect=True)
    async def _update_naming(self):
        if self.nickname:
            # Note(funderberker): Is this rate limited?
            for guild in self.current_guilds:
                logging.info(f'Attempting to set nickname in guild with id {guild.id}')
                await guild.me.edit(nick=self.nickname)
                logging.info(f'Bot nickname changed to {self.nickname} in guild with id {guild.id}')
            self.nickname = ''
        if self.status_text:
            await self.change_presence(activity=discord.Activity(type=discord.ActivityType.watching,
                                                                 name=self.status_text))
            logging.info(f'Bot status changed to {self.status_text}')
            self.status_text = ''

    @_update_naming.before_loop
    async def before__update_naming_loop(self):
        """Wait until the bot logs in."""
        await self.wait_until_ready()


class PreviewMonitor(Monitor):
    """Base class for Discord Sidebar monitors. Do not use directly."""
    def __init__(self, name, name_function, status_function, display_count=0, check_period=PREVIEW_CHECK_PERIOD):
        super().__init__(name, lambda s : None, check_period, prod=True)
        self.name = name
        self.display_count = display_count
        self.name_function = name_function
        self.status_function = status_function
        self.check_period = check_period
        self.display_index = 0
        # Delay startup to protect against crash loops.
        self.min_update_time = time.time() + 1
    
    def wait_for_next_cycle(self):
        """Attempt to check as quickly as the graph allows, but no faster than set period."""
        while True:
            if not time.time() > self.min_update_time:
                time.sleep(1)
                continue
            self.min_update_time = time.time() + self.check_period
            break

    def iterate_display_index(self):
        """Iterate the display index by one, looping at max display count."""
        self.display_index = (self.display_index + 1) % self.display_count

class PricePreviewMonitor(PreviewMonitor):
    """Monitor data that offers a view into current Bean status and update bot name/status."""

    def __init__(self, name_function, status_function):
        super().__init__('Price', name_function, status_function, 4)
        self.HOURS = 24
        self.last_name = ''
        self.bean_client = eth_chain.BeanClient()
        self.beanstalk_graph_client = BeanstalkSqlClient()

    def _monitor_method(self):
        while self._thread_active:
            self.wait_for_next_cycle()
            self.iterate_display_index()

            price_info = self.bean_client.get_price_info()
            bean_price = self.bean_client.avg_bean_price(price_info=price_info)
            delta_b = self.bean_client.total_delta_b(price_info=price_info)
            name_str = f'BEAN: ${round_num(bean_price, 4)}'
            if name_str != self.last_name:
                self.name_function(name_str)
                self.last_name = name_str

            # Rotate data and update status.
            if self.display_index in [0, 1, 2]:
                seasons = self.beanstalk_graph_client.seasons_stats(
                    self.HOURS, seasons=True, siloHourlySnapshots=False, fieldHourlySnapshots=False)
                prices = [season.price for season in seasons]
                rewards = [season.reward_beans for season in seasons]
                if self.display_index == 0:
                    self.status_function(
                        f'${round_num(sum(prices) / self.HOURS, 4)} Avg Price - {self.HOURS}hr')
                if self.display_index == 1:
                    self.status_function(
                        f'{round_num(sum(rewards) / self.HOURS, 0)} Avg Minted - {self.HOURS}hr')
                if self.display_index == 2:
                    self.status_function(
                        f'{round_num(sum(rewards), 0)} Minted - {self.HOURS}hr')
            elif self.display_index == 3:
                status_str = ''
                if delta_b > 0:
                    status_str += '+'
                elif delta_b < 0:
                    status_str += '-'
                status_str += round_num(abs(delta_b), 0)
                self.status_function(
                    f'{status_str} deltaB')

class BarnRaisePreviewMonitor(PreviewMonitor):
    """Monitor data that offers a view into current Barn Raise status."""

    def __init__(self, name_function, status_function):
        super().__init__('Barn Raise Preview', name_function, status_function, 2)
        self.last_name = ''
        self.beanstalk_client = eth_chain.BeanstalkClient()
        self.beanstalk_graph_client = BeanstalkSqlClient()
        # self.snapshot_sql_client = SnapshotSqlClient()

    def _monitor_method(self):
        while self._thread_active:
            self.wait_for_next_cycle()
            self.iterate_display_index()

            percent_funded = self.beanstalk_client.get_recap_funded_percent()
            fertilizer_bought = self.beanstalk_graph_client.get_fertilizer_bought()

            name_str = f'Sold: ${round_num(fertilizer_bought, 0)}'
            if name_str != self.last_name:
                self.name_function(name_str)
                self.last_name = name_str

            # Rotate data and update status.
            if self.display_index == 0:
                self.status_function(
                    f'Humidity: {round_num(self.beanstalk_client.get_humidity(), 1)}%')
            elif self.display_index == 1:
                self.status_function(
                    f'{round_num(percent_funded*100, 2)}% Fertilizer Sold')

class NFTPreviewMonitor(PreviewMonitor):
    """Monitor data that offers a view into BeaNFT collections."""

    def __init__(self, name_function, status_function):
        super().__init__('NFT', name_function, status_function, 2)
        self.opensea_api = OpenseaAPI()

    def _monitor_method(self):
        while self._thread_active:
            self.wait_for_next_cycle()
            self.iterate_display_index()

            # Rotate data and update status.
            name_str = ''
            status_str = ''

            # Set collection slug and name.
            if self.display_index == 0:
                slug = GENESIS_SLUG
                name = 'Genesis BeaNFT'
            elif self.display_index == 1:
                slug = WINTER_SLUG
                name = 'Winter BeaNFT'
            # elif self.display_index == 2:
            #     slug = BARN_RAISE_SLUG
            #     name = 'Barn Raise BeaNFT'
            else:
                logging.exception('Invalid status index for NFT Preview Bot.')
                continue

            # Set bot name and status.
            # Floor price preview.
            if self.display_index in [0, 1, 2]:
                collection_stats = self.opensea_api.collection_stats(collection_slug=slug)['stats']
                name_str = f'Floor: {collection_stats["floor_price"]}Ξ'
                status_str = f'{name}'
                
            self.name_function(name_str)
            self.status_function(status_str)

class EthPreviewMonitor(PreviewMonitor):
    """Monitor data that offers a view into Eth mainnet."""

    def __init__(self, name_function, status_function):
        super().__init__('ETH', name_function, status_function, check_period=APPROX_BLOCK_TIME)

    def _monitor_method(self):
        while self._thread_active:
            self.wait_for_next_cycle()
            gas_base_fee = get_gas_base_fee()
            eth_price = get_token_price(ETHEREUM_CG_ID)
            self.name_function(f'{round_num(gas_base_fee, 1)} Gwei')
            self.status_function(f'ETH: ${round_num(eth_price)}')


class MsgHandler(logging.Handler):
    """A handler class which sends a message on a text channel."""

    def __init__(self, message_function):
        """
        Initialize the handler.
        """
        logging.Handler.__init__(self)
        self.message_function = message_function

    def emit(self, record):
        """
        Emit a record.

        If a formatter is specified, it is used to format the record.
        """
        try:
            msg = self.format(record)
            self.message_function(msg)
        except Exception:
            self.handleError(record)

    def __repr__(self):
        level = getLevelName(self.level)
        return '<%s %s (%s)>' % (self.__class__.__name__, self.baseFilename, level)

def event_in_logs(name, event_logs):
    for event_log in event_logs:
        if event_log.event == name:
            return True
    return False

def get_logs_by_names(names, event_logs):
    if type(names) == str:
        names = [names]
    events = []
    for event_log in event_logs:
        if event_log.event in names:
            events.append(event_log)
    return events


def sig_compare(signature, signatures):
    """Compare a signature to one or many signatures and return if there are any matches. 

    Comparison is made based on 10 character prefix.
    """
    if type(signatures) is str:
        signatures = [signatures]

    for sig in signatures:
        if signature[:9] == sig[:9]:
            return True
    return False


def round_num(number, precision=2, avoid_zero=False):
    """Round a string or float to requested precision and return as a string."""
    if avoid_zero and number > 0 and number < 1:
        return '<1'
    return f'{float(number):,.{precision}f}'


def round_num_auto(number, sig_fig_min=3, min_precision=2):
    """Round a string or float and return as a string.

    Caller specifies the minimum significant figures and precision that that very large and very
    small numbers can both be handled.
    """
    if number > 1:
        return round_num(number, min_precision)
    return '%s' % float(f'%.{sig_fig_min}g' % float(number))


def value_to_emojis(value):
    """Convert a rounded dollar value to a string of emojis."""
    value = int(value)
    if value < 0:
        return ''
    value = round(value, -3)
    if value < 10000:
        return '🐟' * (value // 1000) or '🐟'
    value = round(value, -4)
    if value < 100000:
        return '🦈' * (value // 10000)
    value = round(value, -5)
    return '🐳' * (value // 100000)

def percent_to_moon_emoji(percent):
    """Convert a float percent (e.g. .34) to a gradient moon emoji."""
    percent = float(percent)
    if percent < 0:
        return ''
    elif percent < .20:
        return '🌑'
    elif percent < .40:
        return '🌘'
    elif percent < .70:
        return '🌗'
    elif percent < 0.99999999: # safety for rounding/float imperfections
        return '🌖'
    else:
        return '🌕'

PDT_OFFSET = 7 * 60 * 60
holiday_schedule = [
    (1662768000, 1662854400 + PDT_OFFSET, '🏮') # Mid Autumn Festival, UTC+9 9:00 - UTC-7 24:00
]

def holiday_emoji():
    """Returns an emoji with appropriate festive spirit."""
    utc_now = time.time()
    for start_time, end_time, emoji in holiday_schedule:
        if start_time < utc_now and utc_now < end_time:
            return emoji
    return ''


def msg_includes_embedded_links(msg):
    """Attempt to detect if there are embedded links in this message. Not an exact system."""
    if msg.count(']('):
        return True


def handle_sigterm(signal_number, stack_frame):
    """Process a sigterm with a python exception for clean exiting."""
    logging.warning("Handling SIGTERM. Exiting.")
    raise SystemExit

# Configure uncaught exception handling for threads.


def log_thread_exceptions(args):
    """Log uncaught exceptions for threads."""
    logging.critical("Uncaught exception", exc_info=(
        args.exc_type, args.exc_value, args.exc_traceback))


threading.excepthook = log_thread_exceptions


def log_exceptions(exc_type, exc_value, exc_traceback):
    """Log uncaught exceptions for main thread."""
    logging.critical("Uncaught exception", exc_info=(
        exc_type, exc_value, exc_traceback))


def configure_main_thread_exception_logging():
    sys.excepthook = log_exceptions


if __name__ == '__main__':
    """Quick test and demonstrate functionality."""
    logging.basicConfig(level=logging.INFO)

    sunrise_monitor = SeasonsMonitor(print)
    sunrise_monitor.start()

    try:
        while True:
            time.sleep(1)
    except KeyboardInterrupt:
        pass

    sunrise_monitor.stop()<|MERGE_RESOLUTION|>--- conflicted
+++ resolved
@@ -398,8 +398,6 @@
             ret_string += f'\n🌤 {round_num(current_season_stats.weather, 0)}% Temperature'
             ret_string += f'\n🧮 {round_num(pod_rate, 0)}% Pod Rate'
 
-<<<<<<< HEAD
-=======
             # # Silo balance stats.
             # ret_string += f'\n\n**Silo**'
             # ret_string += f'\n🏦 {round_num(silo_bdv, 0)} BDV of assets in Silo'
@@ -414,7 +412,6 @@
             #     else:
             #         ret_string += SeasonsMonitor.silo_balance_delta_str(token_symbol, delta_bdv=eth_chain.bean_to_float(asset['delta_bdv']))
 
->>>>>>> a2cb1153
             # Barn.
             ret_string += f'\n\n**Barn**'
             ret_string += f'\n{percent_to_moon_emoji(percent_recap)} {round_num(fertilizer_bought, 0)} Fertilizer sold ({round_num(percent_recap*100, 2)}%)'
