--- conflicted
+++ resolved
@@ -1087,14 +1087,6 @@
         start_place_in_line_str = round_num(start_place_in_line, 0)
         order_max_place_in_line_str = round_num(order_max_place_in_line, 0)
 
-<<<<<<< HEAD
-        if event_log.event == 'PodListingCreated':
-            # Check if this was a relist.
-            listing_cancelled_log = self.beanstalk_contract.events['PodListingCancelled'](
-            ).processReceipt(transaction_receipt, errors=eth_chain.DISCARD)
-            if listing_cancelled_log:
-                event_str += f'♻ Pods re-Listed'
-=======
         # If this was a pure cancel (not relist or reorder).
         if ((event_log.event == 'PodListingCancelled' and not self.beanstalk_contract.events['PodListingCreated']().processReceipt(transaction_receipt, errors=eth_chain.DISCARD)) or
             (event_log.event == 'PodOrderCancelled' and not self.beanstalk_contract.events['PodOrderCreated']().processReceipt(transaction_receipt, errors=eth_chain.DISCARD))):
@@ -1117,23 +1109,15 @@
         elif event_log.event == 'PodListingCreated':
             # Check if this was a relist, if so send relist message.
             if self.beanstalk_contract.events['PodListingCancelled']().processReceipt(transaction_receipt, errors=eth_chain.DISCARD):
-                event_str += f'♻ Pods relisted'
->>>>>>> 3590611b
+                event_str += f'♻ Pods re-Listed'
             else:
                 event_str += f'✏ Pods Listed'
             event_str += f' - {amount_str} Pods Listed at {start_place_in_line_str} @ {price_per_pod_str} Beans/Pod (${round_num(amount * bean_price * price_per_pod)})'
         # If a new order or reorder.
         elif event_log.event == 'PodOrderCreated':
             # Check if this was a relist.
-<<<<<<< HEAD
-            order_cancelled_log = self.beanstalk_contract.events['PodOrderCancelled'](
-            ).processReceipt(transaction_receipt, errors=eth_chain.DISCARD)
-            if order_cancelled_log:
+            if self.beanstalk_contract.events['PodOrderCancelled']().processReceipt(transaction_receipt, errors=eth_chain.DISCARD):
                 event_str += f'♻ Pods re-Ordered'
-=======
-            if self.beanstalk_contract.events['PodOrderCancelled']().processReceipt(transaction_receipt, errors=eth_chain.DISCARD):
-                event_str += f'♻ Pods reordered'
->>>>>>> 3590611b
             else:
                 event_str += f'🖌 Pods Ordered'
             event_str += f' - {amount_str} Pods Ordered before {order_max_place_in_line_str} in Line @ {price_per_pod_str} Beans/Pod (${round_num(amount * bean_price * price_per_pod)})'
@@ -1155,49 +1139,7 @@
                     logging.error(f'Failed to get pod listing from subgraph for txn {transaction_receipt.transactionHash.hex()}. Proceeding without price info...', exc_info=True)
                     price_per_pod = None
                     beans_paid = None
-<<<<<<< HEAD
-
-                # NOTE(funderberker): Unclear if we need to account for balance changes or if we 
-                #   can entirely rely on transfers. Using balance changes creates a significant
-                #   problem of determining value or arbitrary assets.
-                # balance_change_logs = self.beanstalk_contract.events['InternalBalanceChanged']().processReceipt(
-                #     transaction_receipt, errors=eth_chain.DISCARD)
-                # logging.info(f'InternalBalanceChanged log(s):\n{balance_change_logs}')
-                # for log in balance_change_logs:
-                #     # Determine asset value.
-                #     token = log.args.get('token')
-                #     amount = int(log.args.get('delta'))
-                #     if amount >= 0:
-                #         continue
-                #     if token == BEAN_ADDR:
-                #         token_bdv = 1.0
-                #         decimals = eth_chain.BEAN_DECIMALS
-                #     elif token == WRAPPED_ETH:
-                #         token_bdv = self.uniswap_client.current_eth_price()
-                #         decimals = eth_chain.ETH_DECIMALS
-                #     else:
-                #         try:
-                #             token_bdv = self.bean_client.get_lp_token_value(token)
-                #         except KeyError:
-                #             token_bdv = 1.0
-                #         _, _, decimals = eth_chain.get_erc20_info(token, web3=self._web3)
-                #     # Assumes all bean balance deltas are spent on the Fill.
-                #     beans_paid += abs(eth_chain.token_to_float(
-                #         log.args.get('delta'), decimals))
-                # for log in transfer_logs:
-                #     if log.address == BEAN_ADDR:
-                #         beans_paid += eth_chain.bean_to_float(
-                #             log.args.get('value'))
-                #         break
-                # if not price_per_pod:
-                #     err_str = f'Unable to determine Beans paid in market fill txn ' \
-                #               f'({transaction_receipt.transactionHash.hex()}). Exiting...'
-                #     logging.error(err_str)
-                #     raise ValueError(err_str)
-                event_str += f'{amount_str} Pods Listed at {start_place_in_line_str} in Line Filled'
-=======
                 event_str += f'{amount_str} Pods listed at {start_place_in_line_str} in Line Filled'
->>>>>>> 3590611b
                 if price_per_pod:
                     event_str += f' @ {round_num(price_per_pod, 3)} Beans/Pod (${round_num(bean_price * beans_paid)})'
                     event_str += f'\n{value_to_emojis(bean_price * beans_paid)}'
@@ -1206,13 +1148,8 @@
                 pod_order = self.beanstalk_graph_client.get_pod_order(order_id)
                 price_per_pod = eth_chain.bean_to_float(pod_order['pricePerPod'])
                 beans_paid = eth_chain.bean_to_float(price_per_pod) * amount
-<<<<<<< HEAD
                 event_str += f'{amount_str} Pods Ordered at ' \
-                            f'{start_place_in_line_str} in Line Filled @ {round_num(beans_paid/amount, 3)} ' \
-=======
-                event_str += f'{amount_str} Pods ordered at ' \
                             f'{start_place_in_line_str} in Line Filled @ {round_num(price_per_pod, 3)} ' \
->>>>>>> 3590611b
                             f'Beans/Pod (${round_num(bean_price * beans_paid)})'
                 event_str += f'\n{value_to_emojis(bean_price * beans_paid)}'
         return event_str
