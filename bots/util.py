from abc import abstractmethod
import asyncio.exceptions
from collections import OrderedDict
import discord
from discord.ext import tasks, commands
from enum import Enum, IntEnum
import logging
import os
import subprocess
import sys
import threading
import time
import websockets

from web3 import eth

from constants.addresses import *
from data_access.graphs import (
    SnapshotSqlClient, BeanSqlClient, BeanstalkSqlClient, LAST_PEG_CROSS_FIELD, PRICE_FIELD)
from data_access import eth_chain


# Strongly encourage Python 3.8+.
# If not 3.8+ uncaught exceptions on threads will not be logged.
MIN_PYTHON = (3, 8)
if sys.version_info < MIN_PYTHON:
    logging.critical(
        "Python %s.%s or later is required for proper exception logging.\n" % MIN_PYTHON)
LOGGING_FORMAT_STR_SUFFIX = '%(levelname)s : %(asctime)s : %(message)s'
LOGGING_FORMATTER = logging.Formatter(LOGGING_FORMAT_STR_SUFFIX)

TIMESTAMP_KEY = 'timestamp'
# Discord server guild ID.
# BEANSTALK_GUILD_ID = 880413392916054098
ID_KEY = 'id'
# The duration of a season. Assumes that seasons align with Unix epoch.
SEASON_DURATION = 3600  # seconds
# For all check periods there is a built in assumption that we will update at least once per
# Ethereum block (~13.5 seconds).
# How long to wait between peg checks.
PEG_CHECK_PERIOD = 12  # seconds
# How long to wait between price updates.
PRICE_CHECK_PERIOD = 12  # seconds
# How long to wait between checks for a sunrise when we expect a new season to begin.
SUNRISE_CHECK_PERIOD = 12  # seconds
# Rate at which to check chain for new Uniswap V2 pool interactions.
POOL_CHECK_RATE = 12  # seconds
# Rate at which to check for events on the Beanstalk contract.
BEANSTALK_CHECK_RATE = 12  # seconds
# How long to wait between checks for new bids and sows.
BARN_RAISE_CHECK_RATE = 6  # seconds
# Bytes in 50 megabytes.
ONE_HUNDRED_MEGABYTES = 100**6
# Initial time to wait before reseting dead monitor.
RESET_MONITOR_DELAY_INIT = 5  # seconds
# Timestamp for start of Barn Raise.
BARN_RAISE_START_TIME = 1652112000 # seconds


class PegCrossType(Enum):
    NO_CROSS = 0
    CROSS_ABOVE = 1
    CROSS_BELOW = 2


class Monitor():
    """Base class for monitors. Do not use directly.

    Args:
        name: simple human readable name string to use for logging.
        message_function: fun(str) style function to send application messages.
        query_rate: int representing rate monitored data should be queried (in seconds).
        prod: bool indicating if this is a production instance or not.
    """

    def __init__(self, name, message_function, query_rate, prod=False, dry_run=False):
        self.name = name
        self.message_function = message_function
        self.query_rate = query_rate
        self.prod = prod
        self._dry_run = dry_run
        # Time to wait before restarting monitor after an unhandled exception. Exponential backoff.
        self.monitor_reset_delay = RESET_MONITOR_DELAY_INIT
        self._thread_active = False
        self._thread_wrapper = threading.Thread(
            target=self._thread_wrapper_method)

    @abstractmethod
    def _monitor_method(self):
        pass

    def start(self):
        logging.info(f'Starting {self.name} monitoring thread...')
        if self._dry_run:
            self.message_function(
                f'{self.name} monitoring started (with simulated data).')
        elif not self.prod:
            self.message_function(f'{self.name} monitoring started.')
        self._thread_active = True
        self._thread_wrapper.start()

    def stop(self):
        logging.info(f'Stopping {self.name} monitoring thread...')
        if not self.prod:
            self.message_function(f'{self.name} monitoring stopped.')
        self._thread_active = False
        self._thread_wrapper.join(3 * self.query_rate)

    def _thread_wrapper_method(self):
        """
        If an unhandled exception occurs in the monitor and it is killed, log the exception here
        and restart the monitor.

        The most common failures are web3 calls, which can fail arbitrarily on external access.
        """
        retry_time = 0
        while self._thread_active:
            if time.time() < retry_time:
                time.sleep(0.5)
                continue
            try:
                self._monitor_method()
            # Websocket disconnects are expected occasionally.
            except websockets.exceptions.ConnectionClosedError as e:
                logging.error(
                    f'Websocket connection closed error\n{e}\n**restarting the monitor**')
                logging.warning(e, exc_info=True)
            # Timeouts on data access are expected occasionally.
            except asyncio.exceptions.TimeoutError as e:
                logging.error(
                    f'Asyncio timeout error:\n{e}\n**restarting the monitor**')
                logging.warning(e, exc_info=True)
            except Exception as e:
                logging.exception(e)
                logging.error(f'Unhandled exception in the {self.name} thread.'
                              f'\nLogging and **restarting the monitor**.')
            # Reset the restart delay after a stretch of successful running.
            if time.time() > retry_time + 3600:
                self.monitor_reset_delay = RESET_MONITOR_DELAY_INIT
            else:
                self.monitor_reset_delay *= 2
            retry_time = time.time() + self.monitor_reset_delay


class PegCrossMonitor(Monitor):
    """Monitor bean graph for peg crosses and send out messages on detection."""

    def __init__(self, message_function, prod=False):
        super().__init__('Peg', message_function, PEG_CHECK_PERIOD, prod=prod, dry_run=False)
        self.bean_graph_client = BeanSqlClient()
        self.last_known_cross = None

    def _monitor_method(self):
        """Continuously monitor for BEAN price crossing the peg.

        Note that this assumes that block time > period of graph checks.
        """
        # Delay startup to protect against crash loops.
        min_update_time = time.time() + 1
        while self._thread_active:
            # Attempt to check as quickly as the graph allows, but no faster than set frequency.
            if not time.time() > min_update_time:
                time.sleep(1)
                continue
            min_update_time = time.time() + PEG_CHECK_PERIOD

            try:
                cross_types = self._check_for_peg_crosses()
            # Will get index error before there is data in the subgraph.
            except IndexError:
                continue
            for cross_type in cross_types:
                if cross_type != PegCrossType.NO_CROSS:
                    output_str = PegCrossMonitor.peg_cross_string(cross_type)
                    self.message_function(output_str)

    def _check_for_peg_crosses(self):
        """
        Check to see if the peg has been crossed since the last known timestamp of the caller.
        Assumes that block time > period of graph checks.

        Returns:
            [PegCrossType]
        """
        # Get latest data from graph.
        last_cross = self.bean_graph_client.last_cross()

        # # For testing.
        # import random
        # self.last_known_cross = {'timestamp': 1, 'id': int(last_cross['id']) - 2}
        # logging.info(f'TESTING: Last cross was above? {last_cross["above"]}')
        # price = random.uniform(0.5, 1.5)

        # If the last known cross has not been set yet, initialize it.
        if not self.last_known_cross:
            logging.info('Peg cross timestamp initialized with last peg cross = '
                         f'{last_cross[TIMESTAMP_KEY]}')
            self.last_known_cross = last_cross
            return [PegCrossType.NO_CROSS]

        # If the cross is not newer than the last known cross or id is not greater, return.
        # These checks are necessary due to unpredictable variations in the graph.
        if (last_cross[TIMESTAMP_KEY] <= self.last_known_cross[TIMESTAMP_KEY] or
                int(last_cross[ID_KEY]) <= int(self.last_known_cross[ID_KEY])):
            return [PegCrossType.NO_CROSS]

        # If multiple crosses have occurred since last known cross.
        last_cross_id = int(last_cross['id'])
        last_known_cross_id = int(self.last_known_cross['id'])
        number_of_new_crosses = last_cross_id - last_known_cross_id

        if number_of_new_crosses > 1:
            # Returns n crosses ordered most recent -> least recent.
            new_cross_list = self.bean_graph_client.get_last_crosses(
                n=number_of_new_crosses)
        else:
            new_cross_list = [last_cross]

        # We cannot rely on very recent data of the subgraph to be accurate/consistent. So double
        # check the id and try again later if it is wrong.
        if int(new_cross_list[0]['id']) != last_known_cross_id + number_of_new_crosses:
            logging.warning(f'Subgraph data discrepency on latest peg crosses. Latest cross id '
                            f'is {new_cross_list[0]["id"]} but expected id of {last_cross_id}. '
                            'Trying again later.')
            return [PegCrossType.NO_CROSS]

        # Set the last known cross to be the latest new cross.
        self.last_known_cross = last_cross

        # At least one new cross has been detected.
        # Determine the cross types and return list in ascending order.
        cross_types = []
        for cross in reversed(new_cross_list):
            if cross['above']:
                logging.info('Price crossed above peg.')
                cross_types.append(PegCrossType.CROSS_ABOVE)
            else:
                logging.info('Price crossed below peg.')
                cross_types.append(PegCrossType.CROSS_BELOW)
        return cross_types

    @abstractmethod
    def peg_cross_string(cross_type):
        """Return peg cross string used for bot messages."""
        # NOTE(funderberker): Have to compare enum values here because method of import of caller
        # can change the enum id.
        if cross_type.value == PegCrossType.CROSS_ABOVE.value:
            return '🟩↗ BEAN crossed above peg!'
        elif cross_type.value == PegCrossType.CROSS_BELOW.value:
            return '🟥↘ BEAN crossed below peg!'
        else:
            return 'Peg not crossed.'


class PricePreviewMonitor(Monitor):
    """Monitor data that offers a view into current Bean status and update bot name/status."""

    def __init__(self, name_function, status_function):
        super().__init__('Price', status_function,
                         PRICE_CHECK_PERIOD, prod=True, dry_run=False)
        self.STATUS_DISPLAYS_COUNT = 4
        self.HOURS = 24
        self.bean_client = eth_chain.BeanClient()
        self.beanstalk_graph_client = BeanstalkSqlClient()
        self.last_name = ''
        self.status_display_index = 0
        self.name_function = name_function
        self.status_function = status_function

    def _monitor_method(self):
        # Delay startup to protect against crash loops.
        min_update_time = time.time() + 1
        while self._thread_active:
            # Attempt to check as quickly as the graph allows, but no faster than set period.
            if not time.time() > min_update_time:
                time.sleep(1)
                continue
            min_update_time = time.time() + PRICE_CHECK_PERIOD

            price_info = self.bean_client.get_price_info()
            bean_price = self.bean_client.avg_bean_price(price_info=price_info)
            delta_b = self.bean_client.total_delta_b(price_info=price_info)
            name_str = f'BEAN: ${round_num(bean_price, 4)}'
            if name_str != self.last_name:
                self.name_function(name_str)
                self.last_name = name_str

            # Rotate data and update status.
            self.status_display_index = (
                self.status_display_index + 1) % self.STATUS_DISPLAYS_COUNT
            if self.status_display_index in [0, 1, 2]:
                seasons = self.beanstalk_graph_client.seasons_stats(
                    self.HOURS, seasons=True, siloHourlySnapshots=False, fieldHourlySnapshots=False)
                prices = [season.price for season in seasons]
                rewards = [season.reward_beans for season in seasons]
                if self.status_display_index == 0:
                    self.status_function(
                        f'${round_num(sum(prices) / self.HOURS, 4)} Avg Price - {self.HOURS}hr')
                if self.status_display_index == 1:
                    self.status_function(
                        f'{round_num(sum(rewards) / self.HOURS, 0)} Avg Minted - {self.HOURS}hr')
                if self.status_display_index == 2:
                    self.status_function(
                        f'{round_num(sum(rewards), 0)} Minted - {self.HOURS}hr')
            elif self.status_display_index == 3:
                status_str = ''
                if delta_b > 0:
                    status_str += '+'
                elif delta_b < 0:
                    status_str += '-'
                status_str += round_num(abs(delta_b), 0)
                self.status_function(
                    f'{status_str} deltaB')

class BarnRaisePreviewMonitor(Monitor):
    """Monitor data that offers a view into current Barn Raise status."""

    def __init__(self, name_function, status_function):
        super().__init__('Barn Raise Preview', status_function,
                         PRICE_CHECK_PERIOD, prod=True, dry_run=False)
<<<<<<< HEAD
        self.STATUS_DISPLAYS_COUNT = 2
        self.barn_raise_client = eth_chain.BarnRaiseClient()
=======
        self.STATUS_DISPLAYS_COUNT = 3
        self.beanstalk_client = eth_chain.BeanstalkClient()
>>>>>>> 07425ae1
        self.last_name = ''
        self.status_display_index = 0
        self.name_function = name_function
        self.status_function = status_function
<<<<<<< HEAD
        self.snapshot_sql_client = SnapshotSqlClient()
=======
        self._eth_event_client = eth_chain.EthEventsClient(
            eth_chain.EventClientType.BARN_RAISE)
>>>>>>> 07425ae1

    def _monitor_method(self):
        # Delay startup to protect against crash loops.
        min_update_time = time.time() + 1
        while self._thread_active:
            # Attempt to check as quickly as the graph allows, but no faster than set period.
            if not time.time() > min_update_time:
                time.sleep(1)
                continue
            min_update_time = time.time() + PRICE_CHECK_PERIOD
            remaining = self.beanstalk_client.get_remaining_recapitalization()
            percent_funded = self.beanstalk_client.get_recap_funded_percent()
            total_raised = self.beanstalk_client.get_amount_funded(remaining, percent_funded)

            name_str = f'Sold: ${round_num(total_raised, 0)}'
            if name_str != self.last_name:
                self.name_function(name_str)
                self.last_name = name_str

            # Rotate data and update status.
            self.status_display_index = (
                self.status_display_index + 1) % self.STATUS_DISPLAYS_COUNT
            if self.status_display_index == 0:
                self.status_function(
                    f'{round_num(total_raised/BARN_RAISE_USDC_TARGET*100, 2)}% raised')
            elif self.status_display_index == 1:
                self.status_function(
<<<<<<< HEAD
                    f'BIP-21 voted: {round_num(self.snapshot_sql_client.percent_of_stalk_voted())}%')
            # elif self.status_display_index == 2:
            #     self.status_function(
            #         f'Avail: ${round_num(remaining, 0)}')
            # elif self.status_display_index == 3:
            #     self.status_function(
            #         f'Humidity: {round_num(self.barn_raise_client.humidity(), 1)}%')
=======
                    f'Humidity: {round_num(self.beanstalk_client.get_humidity(), 1)}%')
            elif self.status_display_index == 2:
                self.status_function(
                    f'{round_num(percent_funded*100, 2)}% raised')
>>>>>>> 07425ae1


class SeasonsMonitor(Monitor):
    def __init__(self, message_function, short_msgs=False, channel_to_wallets=None, prod=False, dry_run=False):
        super().__init__('Seasons', message_function,
                         SUNRISE_CHECK_PERIOD, prod=prod, dry_run=dry_run)
        # Toggle shorter messages (must fit into <280 character safely).
        self.short_msgs = short_msgs
        # Read-only access to self.channel_to_wallets, which may be modified by other threads.
        self.channel_to_wallets = channel_to_wallets
        # TODO(funderberker): Reuse this web3 instance for efficiency.
        self._web3 = eth_chain.get_web3_instance()
        self.beanstalk_graph_client = BeanstalkSqlClient()
        self.bean_client = eth_chain.BeanClient()
        self.beanstalk_client = eth_chain.BeanstalkClient()
        # Most recent season processed. Do not initialize.
        self.current_season_id = None

    def _monitor_method(self):
        while self._thread_active:
            # Wait until the eligible for a sunrise.
            if not self._dry_run:
                self._wait_until_expected_sunrise()
            else:
                time.sleep(5)
            # Once the sunrise is complete, get the season stats.
            current_season_stats, last_season_stats = self._block_and_get_seasons_stats()
            # A new season has begun.
            if current_season_stats:
                # Report season summary to users.
                self.message_function(self.season_summary_string(
                    last_season_stats, current_season_stats, short_str=self.short_msgs))

            # if self.channel_to_wallets:
            #     self.update_all_wallet_watchers()

            # # For testing.
            # # Note that this will not handle deltas correctly.
            # current_season_stats, last_season_stats = self.beanstalk_graph_client.seasons_stats()
            # self.message_function(self.season_summary_string(last_season_stats, current_season_stats, short_str=self.short_msgs))
            # time.sleep(10)

    def _wait_until_expected_sunrise(self):
        """Wait until beanstalk is eligible for a sunrise call.

        Assumes sunrise timing cycle beings with Unix Epoch (1/1/1970 00:00:00 UTC).
        This is not exact since we do not bother with syncing local and graph time.
        """
        seconds_until_next_sunrise = SEASON_DURATION - time.time() % SEASON_DURATION
        sunrise_ready_timestamp = time.time() + seconds_until_next_sunrise
        loop_count = 0
        while self._thread_active and time.time() < sunrise_ready_timestamp:
            if loop_count % 60 == 0:
                logging.info(f'Blindly waiting {int((sunrise_ready_timestamp - time.time())/60)} '
                             'more minutes until expected sunrise.')
            loop_count += 1
            time.sleep(1)

    def _block_and_get_seasons_stats(self):
        """Blocks until sunrise is complete, then returns stats of current and previous season.

        Repeatedly makes graph calls to check sunrise status.
        """
        # TODO(funderberker): Put in max number of checks here before giving up and wait for
        # next sunrise.
        while self._thread_active:
            current_season_stats, last_season_stats = self.beanstalk_graph_client.seasons_stats()
            # If a new season is detected and sunrise was sufficiently recent.
            if ((self.current_season_id != current_season_stats.season and
                    int(current_season_stats.timestamp) > time.time() - SEASON_DURATION / 2) or
                    self._dry_run):
                self.current_season_id = current_season_stats.season
                logging.info(
                    f'New season detected with id {self.current_season_id}')
                return current_season_stats, last_season_stats
            time.sleep(SUNRISE_CHECK_PERIOD)
        return None, None

    def season_summary_string(self, last_season_stats, current_season_stats, short_str=False):
        # new_farmable_beans = float(current_season_stats.silo_hourly_bean_mints)
        reward_beans = current_season_stats.reward_beans
        pod_rate = current_season_stats.total_pods / current_season_stats.total_beans * 100
        price = current_season_stats.price
        delta_b = current_season_stats.delta_b
        newSoil = current_season_stats.new_soil
        last_weather = last_season_stats.weather
        sown_beans = last_season_stats.sown_beans

        # Silo asset balances.
        silo_asset_changes = self.beanstalk_graph_client.silo_assets_seasonal_change()

        # Current state.
        ret_string = f'⏱ Season {last_season_stats.season} is complete!'
        ret_string += f'\n💵 Current price is ${round_num(price, 3)}'

        # Full string message.
        if not short_str:
            # Bean Supply stats.
            ret_string += f'\n\n**Supply**'
            ret_string += f'\n⚖ {"+" if delta_b > 0 else ""}{round_num(delta_b, 0)} time-weighted DeltaB'
            ret_string += f'\n🌱 {round_num(reward_beans, 0)} Beans minted'
            ret_string += f'\n🚜 {round_num(sown_beans, 0)} Beans sown'
            ret_string += f'\n🌾 {round_num(sown_beans * (1 + last_weather/100), 0)} Pods minted'

            # # Silo balance stats.
            # ret_string += f'\n\n**Silo**'
            # for asset in silo_asset_changes:
            #     token = self._web3.toChecksumAddress( asset['token'])
            #     token_name, token_symbol, decimals = eth_chain.get_erc20_info(token, web3=self._web3)
                
            #     # Different wording for Beans, unripe assets, and tokens with unknown value.
            #     if token == BEAN_ADDR or token.startswith(UNRIPE_TOKEN_PREFIX):
            #         ret_string += SeasonsMonitor.silo_balance_delta_str(token_symbol, delta_deposits=eth_chain.token_to_float(asset['delta_amount'], decimals))
            #     # Known BDV.
            #     else:
            #         ret_string += SeasonsMonitor.silo_balance_delta_str(token_symbol, delta_bdv=eth_chain.bean_to_float(asset['delta_bdv']))

            # Field.
            ret_string += f'\n\n**Field**'
            ret_string += f'\n🧮 {round_num(pod_rate)}% Pod Rate'
            ret_string += f'\n🏞 {round_num(newSoil, 0)} Soil in the Field' if newSoil else f'\n🏞 No soil in the Field'
            ret_string += f'\n🌤 {current_season_stats.weather}% Temperature'
            ret_string += '\n_ _'  # Empty line that does not get stripped.

        # Short string version (for Twitter).
        else:
            ret_string += f'\n🌤 The Temperature is {current_season_stats.weather}%'
            ret_string += f'\n'
            ret_string += f'\n🌱 {round_num(reward_beans, 0)} Beans minted'

            # silo_bdv = 0
            # for asset in current_season_stats.assets:
            #     token = self._web3.toChecksumAddress(asset['token'])
            #     token_name, token_symbol, decimals = eth_chain.get_erc20_info(token, web3=self._web3)
            #     silo_bdv += eth_chain.bean_to_float(asset['totalDepositedBDV'])
            # ret_string += f'\n{SeasonsMonitor.silo_balance_str("assets", bdv=silo_bdv)}'
            ret_string += f'\n🚜 {round_num(sown_beans, 0)} Beans sown for {round_num(sown_beans * (1 + last_weather/100), 0)} Pods'
        return ret_string


# ⏱ Season 5739 is complete!
# 💵 TWAP last  Season $1.009

# Supply
# 🌱 39,352.08 Beans minted
# 🚜 215.62 Beans sown
# 🌾 14,166.56 Pods minted

# Silo
# 📈 18,957 increase in Bean
# 📈 879 BDV increase in Uniswap V2 BEAN:ETH LP
# 📈 2,608 BDV increase in Curve BEAN:3CRV LP

# Field
# 🧮 1,409.53% Pod Rate
# 🏞 299.62 Soil in the Field
# 🌤️ 6467% Weather


# ⏱ Season 5749 is complete!
# 💵 The TWAP last season was $1.004
# 🌤️ The weather is 6448%

# 🌱 18,032.05 Beans minted
# 📈 72,394 BDV increase in Silo
# 🚜 136.72 Beans sown for 8,956.45 Pods


    @abstractmethod
    def silo_balance_str(name, deposits=None, bdv=None):
        """Return string representing the total deposited amount of a token."""
        ret_string = f'\n'
        if deposits is not None:
            ret_string += f'🏦 {round_num(deposits, 0)} {name} in Silo'
        elif bdv is not None:
            ret_string += f'🏦 {round_num(bdv, 0)} BDV worth of {name} in Silo'
        else:
            raise ValueError(
                'Must specify either delta_deposits or bdv (Bean denominated value)')
        return ret_string

    @abstractmethod
    def silo_balance_delta_str(name, delta_deposits=None, delta_bdv=None):
        """Return string representing the change in total deposited amount of a token."""
        if delta_deposits is not None:
            delta = delta_deposits
        elif delta_bdv is not None:
            delta = delta_bdv
        else:
            raise ValueError(
                'Must specify either delta_deposits or bdv (Bean denominated value)')
        ret_string = f'\n'
        if abs(delta) < 1.0:
            ret_string += f'🗒 No change in {name}'
        else:
            ret_string += f'📉' if delta < 0 else f'📈'
            # Use with the token directly or its Bean value equivalent.
            if delta_deposits:
                ret_string += f' {round_num(abs(delta), 0)}'
                ret_string += f' decrease' if delta < 0 else f' increase'
                ret_string += f' in {name}'
            else:
                ret_string += f' {round_num(abs(delta), 0)} BDV'
                ret_string += f' decrease' if delta < 0 else f' increase'
                ret_string += f' in {name}'
        return ret_string

#### DEPRECATED. WILL NEED REFRESHER BEFORE USING AGAIN.
'''
    def update_all_wallet_watchers(self):
        current_season_stats = self.beanstalk_graph_client.current_season_stats()
        bean_price = self.bean_client.avg_bean_price()
        for channel_id, wallets in self.channel_to_wallets.items():
            # Ignore users with empty watch lists.
            if not wallets:
                continue
            self.message_function(self.wallets_str(
                wallets, current_season_stats, bean_price), channel_id)

    def wallets_str(self, wallets, current_season_stats, bean_price):
        ret_str = ''
        account_id_to_addr = {str.lower(addr): addr for addr in wallets}
        accounts_status = self.beanstalk_graph_client.wallets_stats(
            list(account_id_to_addr.keys()))
        for account_status in accounts_status:
            ret_str += self.wallet_str(
                account_id_to_addr[account_status['id']], account_status, current_season_stats, bean_price)
            ret_str += '\n'
        return ret_str

    def wallet_str(self, address, account_status, current_season_stats, bean_price):
        """Create a standard string representing a wallet status.

        address is a string of the wallet address (with standard capitalization).
        account_stats is a map of data about an account from the subgraph.
        """
        deposited_beans = float(account_status["depositedBeans"])
        lp_eth, lp_beans = 

        ret_string = f'📜 `{address}`\n'
        # wallet_str += f'Circulating Beans: {account_stats[""]}'
        ret_string += f'🌱 Deposited Beans: {round_num(deposited_beans)}  (${round_num(deposited_beans*bean_price)})\n'
        ret_string += f'🌿 Deposited LP: {round_num(lp_eth, 4)} ETH and {round_num(lp_beans)} Beans  (${round_num(2*lp_beans*bean_price)})\n'
        ret_string += f'🌾 Pods: {round_num(account_status["pods"])}\n'
        return ret_string
'''

#### DEPRECATED. WILL NEED REFRESHER BEFORE USING AGAIN.
'''
class UniswapPoolMonitor(Monitor):
    """Monitor the ETH:BEAN Uniswap V2 pool for events."""

    def __init__(self, message_function, prod=False, dry_run=False):
        super().__init__('Uniswap Pool', message_function,
                         POOL_CHECK_RATE, prod=prod, dry_run=dry_run)
        self._eth_event_client = eth_chain.EthEventsClient(
            eth_chain.EventClientType.UNISWAP_POOL)
        self.uniswap_client = eth_chain.UniswapClient()
        self.bean_client = eth_chain.BeanClient()

    def _monitor_method(self):
        last_check_time = 0
        while self._thread_active:
            if time.time() < last_check_time + POOL_CHECK_RATE:
                time.sleep(0.5)
                continue
            last_check_time = time.time()
            for txn_hash, event_logs in self._eth_event_client.get_new_logs(dry_run=self._dry_run).items():
                self._handle_txn_logs(txn_hash, event_logs)

            # # For testing purposes, track the price on each check.
            # if not self.prod:
            #     self.uniswap_client.current_eth_and_bean_price()

    def _handle_txn_logs(self, txn_hash, event_logs):
        """Process the pool event logs for a single txn.

        Assumes that there are not non-Bean swaps in logs (e.g. ETH:USDC).
        Note that Event Log Object is not the same as Event object. *sideeyes web3.py developers.*
        """
        # Match the txn invoked method. Matching is done on the first 10 characters of the hash.
        transaction = self.uniswap_client._web3.eth.get_transaction(txn_hash)
        txn_method_sig_prefix = transaction['input'][:9]

        # Process the txn logs based on the method.
        # Ignore silo conversion events. They will be handled by the beanstalk class.
        if event_in_logs('Convert', event_logs):
            return

        # Each txn of interest should only include one ETH:BEAN swap.
        if len(event_logs) > 1:
            logging.warning(
                f'Multiple swaps of interest seen in a single txn ({str(event_logs)}).')
        for event_log in event_logs:
            event_str = UniswapPoolMonitor.any_event_str(
                event_log, self.uniswap_client.current_eth_price(),
                self.bean_client.uniswap_v2_bean_price())
            if event_str:
                self.message_function(event_str)

    @abstractmethod
    def any_event_str(event_log, eth_price, bean_price):
        event_str = ''
        # Parse possible values of interest from the event log. Not all will be populated.
        eth_amount = eth_chain.eth_to_float(event_log.args.get('amount0'))
        bean_amount = eth_chain.bean_to_float(event_log.args.get('amount1'))
        eth_in = eth_chain.eth_to_float(event_log.args.get('amount0In'))
        eth_out = eth_chain.eth_to_float(event_log.args.get('amount0Out'))
        bean_in = eth_chain.bean_to_float(event_log.args.get('amount1In'))
        bean_out = eth_chain.bean_to_float(event_log.args.get('amount1Out'))

        if event_log.event in ['Mint', 'Burn']:
            if event_log.event == 'Mint':
                event_str += f'📥 LP added - {round_num(bean_amount)} Beans and {round_num(eth_amount, 4)} ETH'
            if event_log.event == 'Burn':
                event_str += f'📤 LP removed - {round_num(bean_amount)} Beans and {round_num(eth_amount, 4)} ETH'
            # LP add/remove always takes equal value of both assets.
            lp_value = bean_amount * bean_price * 2
            event_str += f' (${round_num(lp_value)})'
            event_str += f'\n{value_to_emojis(lp_value)}'
        elif event_log.event == 'Swap':
            if eth_in:
                event_str += UniswapPoolMonitor.swap_event_str(
                    eth_price, bean_price, eth_in=eth_in, bean_out=bean_out)
            elif bean_in:
                event_str += UniswapPoolMonitor.swap_event_str(
                    eth_price, bean_price, bean_in=bean_in, eth_out=eth_out)

        event_str += f'\n<https://etherscan.io/tx/{event_log.transactionHash.hex()}>'
        # Empty line that does not get stripped.
        event_str += '\n_ _'
        return event_str

    @abstractmethod
    def swap_event_str(eth_price, bean_price, eth_in=None, bean_in=None, eth_out=None, bean_out=None):
        event_str = ''
        if ((not eth_in and not bean_in) or (not eth_out and not bean_out)):
            logging.error(
                'Must set at least one input and one output of swap.')
            return ''
        if ((eth_in and bean_in) or (eth_out and bean_out)):
            logging.error('Cannot set two inputs or two outputs of swap.')
            return ''
        if eth_in:
            event_str += f'📗 {round_num(bean_out)} Beans bought for {round_num(eth_in, 4)} ETH'
            swap_price = eth_chain.avg_eth_to_bean_swap_price(
                eth_in, bean_out, eth_price)
            swap_value = swap_price * bean_out
        elif bean_in:
            event_str += f'📕 {round_num(bean_in)} Beans sold for {round_num(eth_out, 4)} ETH'
            swap_price = eth_chain.avg_bean_to_eth_swap_price(
                bean_in, eth_out, eth_price)
            swap_value = swap_price * bean_in
        event_str += f' @ ${round_num(swap_price, 4)} (${round_num(swap_value)})'
        event_str += f'  -  Latest pool block price is ${round_num(bean_price, 4)}'
        event_str += f'\n{value_to_emojis(swap_value)}'
        return event_str
'''

class CurvePoolMonitor(Monitor):
    """Monitor a Curve pool for events."""

    def __init__(self, message_function, pool_type, prod=False, dry_run=False):
        if pool_type is eth_chain.EventClientType.CURVE_BEAN_3CRV_POOL:
            name = 'Bean:3CRV Curve Pool'
        else:
            raise ValueError('Curve pool must be set to a supported pool.')
        super().__init__(name, message_function,
                         POOL_CHECK_RATE, prod=prod, dry_run=dry_run)
        self.pool_type = pool_type
        self._eth_event_client = eth_chain.EthEventsClient(
            self.pool_type)
        self.bean_client = eth_chain.BeanClient()

    def _monitor_method(self):
        last_check_time = 0
        while self._thread_active:
            if time.time() < last_check_time + POOL_CHECK_RATE:
                time.sleep(0.5)
                continue
            last_check_time = time.time()
            for txn_hash, event_logs in self._eth_event_client.get_new_logs(dry_run=self._dry_run).items():
                self._handle_txn_logs(txn_hash, event_logs)

    def _handle_txn_logs(self, txn_hash, event_logs):
        """Process the curve pool event logs for a single txn.

        Assumes that there are no non-Bean:3CRV TokenExchangeUnderlying events in logs.
        Note that Event Log Object is not the same as Event object.
        """
        # Ignore Silo Convert txns, which will be handled by the Beanstalk monitor.
        transaction = self._eth_event_client._web3.eth.get_transaction(txn_hash)
        if sig_compare(transaction['input'][:9], eth_chain.convert_sigs.values()):
            return
        
        if self.pool_type == eth_chain.EventClientType.CURVE_BEAN_3CRV_POOL:
            bean_price = self.bean_client.curve_bean_3crv_bean_price()
        # No default since each pool must have support manually built in.
        for event_log in event_logs:
            event_str = self.any_event_str(
                event_log, bean_price, transaction)
            if event_str:
                self.message_function(event_str)

    def any_event_str(self, event_log, bean_price, transaction):
        event_str = ''
        # Parse possible values of interest from the event log. Not all will be populated.
        sold_id = event_log.args.get('sold_id')
        tokens_sold = event_log.args.get('tokens_sold')
        bought_id = event_log.args.get('bought_id')
        tokens_bought = event_log.args.get('tokens_bought')
        token_amounts = event_log.args.get('token_amounts')
        # Coin is a single ERC20 token, token is the pool token. So Coin can be Bean or 3CRV.
        token_amount = event_log.args.get('token_amount')
        coin_amount = event_log.args.get('coin_amount')

        if token_amounts is not None:
            bean_lp_amount = eth_chain.bean_to_float(
                token_amounts[eth_chain.FACTORY_3CRV_INDEX_BEAN])
            if (self.pool_type == eth_chain.EventClientType.CURVE_BEAN_3CRV_POOL):
                token_lp_amount = eth_chain.crv_to_float(
                    token_amounts[eth_chain.FACTORY_3CRV_INDEX_3CRV])
                token_lp_name = '3CRV'
                token_value = self.bean_client.curve_bean_3crv_token_value()
            value = bean_lp_amount * bean_price + token_lp_amount * token_value
        # RemoveLiquidityOne.
        if coin_amount is not None:
            if (self.pool_type == eth_chain.EventClientType.CURVE_BEAN_3CRV_POOL):
                token_value = self.bean_client.curve_bean_3crv_token_value()
                amount = eth_chain.token_to_float(token_amount, eth_chain.CRV_DECIMALS)
            value = amount * token_value

        if event_log.event == 'TokenExchangeUnderlying' or event_log.event == 'TokenExchange':
            # Set the variables of quantity and direction of exchange.
            bean_out = stable_in = bean_in = stable_out = None
            if bought_id in [eth_chain.FACTORY_3CRV_UNDERLYING_INDEX_BEAN]:
                bean_out = eth_chain.bean_to_float(tokens_bought)
                stable_in = tokens_sold
                stable_id = sold_id
            elif sold_id in [eth_chain.FACTORY_3CRV_UNDERLYING_INDEX_BEAN]:
                bean_in = eth_chain.bean_to_float(tokens_sold)
                stable_out = tokens_bought
                stable_id = bought_id
            else:
                logging.warning(
                    'Exchange detected between two non-Bean tokens. Ignoring.')
                return ''

            # Set the stable name string and convert value to float.
            if event_log.event == 'TokenExchange':
                stable_name = '3CRV'
                stable_in = eth_chain.crv_to_float(stable_in)
                stable_out = eth_chain.crv_to_float(stable_out)
            elif stable_id == eth_chain.FACTORY_3CRV_UNDERLYING_INDEX_DAI:
                stable_name = 'DAI'
                stable_in = eth_chain.dai_to_float(stable_in)
                stable_out = eth_chain.dai_to_float(stable_out)
            elif stable_id == eth_chain.FACTORY_3CRV_UNDERLYING_INDEX_USDC:
                stable_name = 'USDC'
                stable_in = eth_chain.usdc_to_float(stable_in)
                stable_out = eth_chain.usdc_to_float(stable_out)
            elif stable_id == eth_chain.FACTORY_3CRV_UNDERLYING_INDEX_USDT:
                stable_name = 'USDT'
                stable_in = eth_chain.usdt_to_float(stable_in)
                stable_out = eth_chain.usdt_to_float(stable_out)
            else:
                logging.error(
                    f'Unexpected stable_id seen ({stable_id}) in exchange. Ignoring.')
                return ''

            event_str += self.exchange_event_str(bean_price, stable_name, transaction,
                                                 bean_out=bean_out, bean_in=bean_in,
                                                 stable_in=stable_in, stable_out=stable_out)
        elif event_log.event == 'AddLiquidity':
            event_str += f'📥 LP added - {round_num(bean_lp_amount, 0)} Beans and {round_num(token_lp_amount, 0)} {token_lp_name} (${round_num(value, 0)})'
        elif event_log.event == 'RemoveLiquidity' or event_log.event == 'RemoveLiquidityImbalance':
            event_str += f'📤 LP removed - {round_num(bean_lp_amount, 0)} Beans and {round_num(token_lp_amount, 0)} {token_lp_name} (${round_num(value, 0)})'
        elif event_log.event == 'RemoveLiquidityOne':
            event_str += f'📤 LP removed - ${round_num(value, 0)}'
        else:
            logging.warning(
                f'Unexpected event log seen in Curve Pool ({event_log.event}). Ignoring.')
            return ''

        event_str += f'\n<https://etherscan.io/tx/{event_log.transactionHash.hex()}>'
        # Empty line that does not get stripped.
        event_str += '\n_ _'
        return event_str

    def exchange_event_str(self, bean_price, stable_name, transaction, stable_in=None, bean_in=None, stable_out=None, bean_out=None):
        """Generate a standard token exchange string.

        Note that we assume all tokens in 3CRV have a value of $1.
        """
        event_str = ''
        if ((not stable_in and not bean_in) or (not stable_out and not bean_out)):
            logging.error(
                'Must set at least one input and one output of swap.')
            return ''
        if ((stable_in and bean_in) or (stable_out and bean_out)):
            logging.error('Cannot set two inputs or two outputs of swap.')
            return ''
        if stable_in:
            event_str += f'📗 {round_num(bean_out, 0)} Beans bought for {round_num(stable_in, 0)} {stable_name}'
            swap_price = stable_in / bean_out
            swap_value = stable_in
        elif bean_in:
            event_str += f'📕 {round_num(bean_in, 0)} Beans sold for {round_num(stable_out, 0)} {stable_name}'
            # If this is a sale of Beans for a fertilizer purchase.
            swap_price = stable_out / bean_in
            swap_value = stable_out
        event_str += f' @ ${round_num(swap_price, 4)} (${round_num(swap_value, 0)})'
        event_str += f'  -  Latest pool block price is ${round_num(bean_price, 4)}'
        if sig_compare(transaction['input'][:9], eth_chain.buy_fert_sigs.values()):
            event_str += f'\n_(🚛 Fertilizer purchase)_'
        event_str += f'\n{value_to_emojis(swap_value)}'
        return event_str


class BeanstalkMonitor(Monitor):
    """Monitor the Beanstalk contract for events."""

    def __init__(self, message_function, prod=False, dry_run=False):
        super().__init__('Beanstalk', message_function,
                         BEANSTALK_CHECK_RATE, prod=prod, dry_run=dry_run)
        self._web3 = eth_chain.get_web3_instance()
        self._eth_event_client = eth_chain.EthEventsClient(
            eth_chain.EventClientType.BEANSTALK)
        self.bean_client = eth_chain.BeanClient()
        self.beanstalk_client = eth_chain.BeanstalkClient()

    def _monitor_method(self):
        last_check_time = 0
        while self._thread_active:
            if time.time() < last_check_time + BEANSTALK_CHECK_RATE:
                time.sleep(0.5)
                continue
            last_check_time = time.time()
            for txn_hash, event_logs in self._eth_event_client.get_new_logs(dry_run=self._dry_run).items():
                self._handle_txn_logs(txn_hash, event_logs)

    def _handle_txn_logs(self, txn_hash, event_logs):
        """Process the beanstalk event logs for a single txn.

        Note that Event Log Object is not the same as Event object.
        """
        # Prune *plant* deposit logs. They are uninteresting clutter.
        # Prune *pick* deposit logs. They are uninteresting clutter.
        # For each event log remove a corresponding AddDeposit log.
        # event_logs_to_remove = []
        # for earn_event_log in get_logs_by_names(['Plant'], event_logs):
        for earn_event_log in get_logs_by_names(['Plant', 'Pick'], event_logs):
            for deposit_event_log in get_logs_by_names('AddDeposit', event_logs):
                if (deposit_event_log.args.get('token') == \
                    (earn_event_log.args.get('token') or BEAN_ADDR) and
                    deposit_event_log.args.get('amount') == \
                    (earn_event_log.args.get('beans') or earn_event_log.args.get('amount'))):
                    # event_logs_to_remove.append(deposit_event_log)
                    # Remove event log from event logs
                    event_logs.remove(deposit_event_log)
                    # At most allow 1 match.
                    logging.info(f'Ignoring a {earn_event_log.event} AddDeposit event')
                    break

        # for event_log in event_logs_to_remove:
        #     event_logs.remove(event_log)

        # Process conversion logs as a batch.
        if event_in_logs('Convert', event_logs):
            self.message_function(self.silo_conversion_str(
                event_logs))
        # Handle txn logs individually using default strings.
        else:
            for event_log in event_logs:
                event_str = self.single_event_str(event_log)
                if event_str:
                    self.message_function(event_str)

    def single_event_str(self, event_log):
        """Create a string representing a single event log.
        
        Events that are from a convert call should not be passed into this function as they
        should be processed in batch.
        """
        # Ignore deposits and withdrawals of unripe assets. Not interesting.
        if (event_log.event in ['AddDeposit', 'RemoveWithdrawal', 'RemoveWithdrawals']
           and event_log.args.get('token').startswith(UNRIPE_TOKEN_PREFIX)):
            return ''

        event_str = ''
        bean_price = self.bean_client.avg_bean_price()

        # Ignore these events. They are uninteresting clutter.
        if event_log.event in ['RemoveWithdrawal', 'RemoveWithdrawals', 'RemoveDeposit', 'RemoveDeposits', 'Plant', 'Pick']:
            return ''

        # Deposit & Withdraw events.
        elif event_log.event in ['AddDeposit', 'AddWithdrawal']:
            # Pull args from the event log.
            token_address = event_log.args.get('token')
            token_amount_long = event_log.args.get('amount') # AddDeposit, AddWithdrawal
            bdv = eth_chain.bean_to_float(event_log.args.get('bdv'))
            
            token_name, token_symbol, decimals = eth_chain.get_erc20_info(
                token_address, web3=self._web3)
            amount = eth_chain.token_to_float(
                token_amount_long, decimals)
                
            if bdv:
                value = bdv * bean_price
            elif token_address == BEAN_ADDR:
                value = amount * bean_price
            # Value is not known for withdrawals, so it must be calculated here.
            else:
                token_value = self.bean_client.get_lp_token_value(token_address, decimals)
                if token_value is not None:
                    value = amount * token_value
                else:
                    value = None

            if event_log.event in ['AddDeposit']:
                event_str += f'📥 Silo Deposit'
            elif event_log.event in ['AddWithdrawal']:
                event_str += f'📭 Silo Withdrawal'
            event_str += f' - {round_num_auto(amount, min_precision=0)} {token_symbol}'
            if value:
                event_str += f' (${round_num(value, 0)})'
                event_str += f'\n{value_to_emojis(value)}'
        
        # Sow event.
        elif event_log.event in ['Sow', 'Harvest']:
            # Pull args from the event log.
            beans_amount = eth_chain.bean_to_float(event_log.args.get('beans'))
            beans_value = beans_amount * bean_price
            pods_amount = eth_chain.bean_to_float(event_log.args.get('pods'))

            if event_log.event == 'Sow':
                event_str += f'🚜 {round_num(beans_amount, 0)} Beans sown for ' \
                    f'{round_num(pods_amount, 0)} Pods (${round_num(beans_value, 0)})'
                event_str += f'\n{value_to_emojis(beans_value)}'
            elif event_log.event == 'Harvest':
                event_str += f'👩‍🌾 {round_num(beans_amount, 0)} Pods harvested for Beans (${round_num(beans_value, 0)})'
                event_str += f'\n{value_to_emojis(beans_value)}'
        
        # Chop event.
        elif event_log.event in ['Chop']:
            token = event_log.args.get('token')
            underlying = self.beanstalk_client.get_underlying_token(token)
            _, chopped_symbol, chopped_decimals = eth_chain.get_erc20_info(token, self._web3)
            chopped_amount = eth_chain.token_to_float(event_log.args.get('amount'), chopped_decimals)
            _, underlying_symbol, underlying_decimals = eth_chain.get_erc20_info(underlying, self._web3)
            underlying_amount = eth_chain.token_to_float(event_log.args.get('underlying'), underlying_decimals)
            if underlying == BEAN_ADDR:
                underlying_token_value = bean_price
            # If underlying assets are Bean-based LP represented in price aggregator.
            # If not in aggregator, will return none and not display value.
            else:
                underlying_token_value = self.bean_client.get_lp_token_value(underlying, underlying_decimals)
            event_str += f'⚰ {round_num(chopped_amount, 0)} {chopped_symbol} Chopped for {round_num(underlying_amount, 0)} {underlying_symbol}'
            if underlying_token_value is not None:
                underlying_value = underlying_amount * underlying_token_value
                event_str += f' (${round_num(underlying_value, 0)})'

        # Unknown event type.
        else:
            logging.warning(
                f'Unexpected event log from Beanstalk contract ({event_log}). Ignoring.')
            return ''

        event_str += f'\n<https://etherscan.io/tx/{event_log.transactionHash.hex()}>'
        # Empty line that does not get stripped.
        event_str += '\n_ _'
        return event_str

    def silo_conversion_str(self, event_logs):
        """Create a human-readable string representing a silo position conversion.

        Assumes that there are no non-Bean swaps contained in the event logs.
        Assumes event_logs is not empty.
        Assumes embedded AddDeposit logs have been removed from logs.
        Uses events from Beanstalk contract.
        """
        bean_price = self.bean_client.avg_bean_price()
        # Find the relevant logs, should contain one RemoveDeposit and one AddDeposit.
        for event_log in event_logs:
            if event_log.event in ['RemoveDeposit', 'RemoveDeposits']:
                remove_token_name, remove_token_symbol, remove_decimals = eth_chain.get_erc20_info(
                    event_log.args.get('token'), web3=self._web3)
                remove_float = eth_chain.token_to_float(
                    event_log.args.get('amount'), remove_decimals)
            elif event_log.event == 'AddDeposit':
                add_token_name, add_token_symbol, add_decimals = eth_chain.get_erc20_info(
                    event_log.args.get('token'), web3=self._web3)
                add_float = eth_chain.token_to_float(
                    event_log.args.get('amount'), add_decimals)
                bdv_float = eth_chain.bean_to_float(event_log.args.get('bdv'))
                value = bdv_float * bean_price

        event_str = f'🔄 {round_num_auto(remove_float, min_precision=0)} Deposited {remove_token_symbol} ' \
                    f'converted to {round_num_auto(add_float, min_precision=0)} Deposited {add_token_symbol} ' \
                    f'({round_num(bdv_float, 0)} BDV)'

        event_str += f'\nLatest block price is ${round_num(bean_price, 4)}'
        event_str += f'\n{value_to_emojis(value)}'
        event_str += f'\n<https://etherscan.io/tx/{event_logs[0].transactionHash.hex()}>'
        # Empty line that does not get stripped.
        event_str += '\n_ _'
        return event_str


class MarketMonitor(Monitor):
    """Monitor the Beanstalk contract for market events."""

    def __init__(self, message_function, prod=False, dry_run=False):
        super().__init__('Market', message_function,
                         BEANSTALK_CHECK_RATE, prod=prod, dry_run=dry_run)
        self._eth_event_client = eth_chain.EthEventsClient(
            eth_chain.EventClientType.MARKET)
        self._web3 = eth_chain.get_web3_instance()
        self.bean_client = eth_chain.BeanClient(self._web3)
        self.bean_contract = eth_chain.get_bean_contract(self._web3)
        self.beanstalk_contract = eth_chain.get_beanstalk_contract(self._web3)
        # self.uniswap_client = eth_chain.UniswapClient()

    def _monitor_method(self):
        last_check_time = 0
        while self._thread_active:
            if time.time() < last_check_time + BEANSTALK_CHECK_RATE:
                time.sleep(0.5)
                continue
            last_check_time = time.time()
            for txn_hash, event_logs in self._eth_event_client.get_new_logs(dry_run=self._dry_run).items():
                self._handle_txn_logs(txn_hash, event_logs)

    def _handle_txn_logs(self, txn_hash, event_logs):
        """Process the beanstalk event logs for a single txn.

        Note that Event Log Object is not the same as Event object.
        """
        # Match the txn invoked method. Matching is done on the first 10 characters of the hash.
        transaction_receipt = eth_chain.get_txn_receipt_or_wait(
            self._web3, txn_hash)

        # Handle txn logs individually using default strings.
        for event_log in event_logs:
            event_str = self.farmers_market_str(event_log, transaction_receipt)
            event_str += f'\n<https://etherscan.io/tx/{event_logs[0].transactionHash.hex()}>'
            # Empty line that does not get stripped.
            event_str += '\n_ _'
            self.message_function(event_str)

    def farmers_market_str(self, event_log, transaction_receipt):
        """Create a human-readable string representing an event related to the farmer's market.

        Assumes event_log is an event of one of the types implemented below.
        Uses events from Beanstalk contract.
        """
        event_str = ''
        # Pull args from event logs. Not all will be populated.
        # Amount of pods being listed/ordered.
        amount = eth_chain.pods_to_float(event_log.args.get('amount'))
        price_per_pod = eth_chain.bean_to_float(
            event_log.args.get('pricePerPod'))

        # Index of the plot (place in line of first pod of the plot).
        plot_index = eth_chain.pods_to_float(event_log.args.get('index'))
        # Index of earliest pod to list, relative to start of plot.
        relative_start_index = eth_chain.pods_to_float(
            event_log.args.get('start'))
        # Absolute index of the first pod to list.
        start_index = plot_index + relative_start_index
        # Current index at start of pod line (number of pods ever harvested).
        pods_harvested = eth_chain.pods_to_float(
            eth_chain.call_contract_function_with_retry(
                self.beanstalk_contract.functions.harvestableIndex()))
        # Lowest place in line of a listing.
        start_place_in_line = start_index - pods_harvested
        # Highest place in line an order will purchase.
        order_max_place_in_line = eth_chain.pods_to_float(
            event_log.args.get('maxPlaceInLine'))

        bean_price = self.bean_client.avg_bean_price()
        amount_str = round_num(amount, 0)
        price_per_pod_str = round_num(price_per_pod, 3)
        start_place_in_line_str = round_num(start_place_in_line, 0)
        order_max_place_in_line_str = round_num(order_max_place_in_line, 0)

        if event_log.event == 'PodListingCreated':
            # Check if this was a relist.
            listing_cancelled_log = self.beanstalk_contract.events['PodListingCancelled'](
            ).processReceipt(transaction_receipt, errors=eth_chain.DISCARD)
            if listing_cancelled_log:
                event_str += f'♻ Pods relisted'
            else:
                event_str += f'✏ Pods listed'
            event_str += f' - {amount_str} Pods Listed at {start_place_in_line_str} @ {price_per_pod_str} Beans/Pod (${round_num(amount * bean_price * price_per_pod)})'
        elif event_log.event == 'PodOrderCreated':
            # Check if this was a relist.
            order_cancelled_log = self.beanstalk_contract.events['PodOrderCancelled'](
            ).processReceipt(transaction_receipt, errors=eth_chain.DISCARD)
            if order_cancelled_log:
                event_str += f'♻ Pods reordered'
            else:
                event_str += f'🖌 Pods ordered'
            event_str += f' - {amount_str} Pods Ordered before {order_max_place_in_line_str} in Line @ {price_per_pod_str} Beans/Pod (${round_num(amount * bean_price * price_per_pod)})'
        elif event_log.event in ['PodListingFilled', 'PodOrderFilled']:
            event_str += f'💰 Pods Exchanged - '
            # Pull the Bean Transfer log to find cost.
            if event_log.event == 'PodListingFilled':
                transfer_logs = self.bean_contract.events['Transfer']().processReceipt(
                    transaction_receipt, errors=eth_chain.DISCARD)
                logging.info(f'Transfer log(s):\n{transfer_logs}')
                # There should be exactly one transfer log of Beans.
                beans_paid = 0
                # NOTE(funderberker): Unclear if we need to account for balance changes or if we 
                #   can entirely rely on transfers. Using balance changes creates a significant
                #   problem of determining value or arbitrary assets.
                # balance_change_logs = self.beanstalk_contract.events['InternalBalanceChanged']().processReceipt(
                #     transaction_receipt, errors=eth_chain.DISCARD)
                # logging.info(f'InternalBalanceChanged log(s):\n{balance_change_logs}')
                # for log in balance_change_logs:
                #     # Determine asset value.
                #     token = log.args.get('token')
                #     amount = int(log.args.get('delta'))
                #     if amount >= 0:
                #         continue
                #     if token == BEAN_ADDR:
                #         token_bdv = 1.0
                #         decimals = eth_chain.BEAN_DECIMALS
                #     elif token == WRAPPED_ETH:
                #         token_bdv = self.uniswap_client.current_eth_price()
                #         decimals = eth_chain.ETH_DECIMALS
                #     else:
                #         try:
                #             token_bdv = self.bean_client.get_lp_token_value(token)
                #         except KeyError:
                #             token_bdv = 1.0
                #         _, _, decimals = eth_chain.get_erc20_info(token, web3=self._web3)
                #     # Assumes all bean balance deltas are spent on the Fill.
                #     beans_paid += abs(eth_chain.token_to_float(
                #         log.args.get('delta'), decimals))
                for log in transfer_logs:
                    if log.address == BEAN_ADDR:
                        beans_paid += eth_chain.bean_to_float(
                            log.args.get('value'))
                        break
                if not beans_paid:
                    err_str = f'Unable to determine Beans paid in market fill txn ' \
                              f'({transaction_receipt.transactionHash.hex()}). Exiting...'
                    logging.error(err_str)
                    raise ValueError(err_str)
                event_str += f'{amount_str} Pods listed at ' \
                            f'{start_place_in_line_str} in Line Filled @ {round_num(beans_paid/amount, 3)} ' \
                            f'Beans/Pod (${round_num(bean_price * beans_paid)})'
            elif event_log.event == 'PodOrderFilled':
                # Get price from original order creation.
                # NOTE(funderberker): This is a lot of duplicate logic from EthEventsClient.get_new_logs()
                # that I simply do not have the bandwidth right now to refactor in a way that can be
                # used in both places.
                beanstalk_contract = eth_chain.get_beanstalk_contract(
                    self._web3)
                event_filter = beanstalk_contract.events.PodOrderCreated.createFilter(
                    # Feb 1, 2022 (before marketplace implementation).
                    fromBlock=14120000,
                    toBlock=int(transaction_receipt.blockNumber),
                    argument_filters={'id': event_log.args.get('id')}
                )
                log_entries = event_filter.get_all_entries()
                if len(log_entries) == 0:
                    logging.error('No PodOrderCreated event found. Exiting...')
                    raise ValueError(
                        f'Failed to locate PodOrderCreated event with id={event_log.args.get("id").hex()}.')
                # Typically there will only be a single PodOrderCreated per id, but if the order was
                # re-ordered then we use the latest order for pricing. Contract behavior here may
                # change in the future, but using the latest order with id will always be ok.
                log_entry = log_entries[-1]
                txn_hash = log_entry['transactionHash']
                transaction_receipt = eth_chain.get_txn_receipt_or_wait(
                    self._web3, txn_hash)
                decoded_log_entry = beanstalk_contract.events['PodOrderCreated']().processReceipt(
                    transaction_receipt, errors=eth_chain.DISCARD)[0]
                logging.info(decoded_log_entry)
                price_per_pod = decoded_log_entry.args.pricePerPod
                beans_paid = eth_chain.bean_to_float(price_per_pod) * amount
                event_str += f'{amount_str} Pods ordered at ' \
                            f'{start_place_in_line_str} in Line Filled @ {round_num(beans_paid/amount, 3)} ' \
                            f'Beans/Pod (${round_num(bean_price * beans_paid)})'
            event_str += f'\n{value_to_emojis(bean_price * beans_paid)}'
        # NOTE(funderberker): There is no way to meaningfully identify what has been cancelled, in
        # terms of amount/cost/etc. We could parse all previous creation events to find matching
        # index, but it is not clear that it is worth it.
        # elif event_log.event == 'PodListingCancelled':
        # elif event_log.event == 'PodOrderCancelled':
        return event_str


class BarnRaiseMonitor(Monitor):
    def __init__(self, message_function, report_events=True, report_summaries=False, prod=False, dry_run=False):
        super().__init__('BarnRaise', message_function,
                         BARN_RAISE_CHECK_RATE, prod=prod, dry_run=dry_run)
        self._web3 = eth_chain.get_web3_instance()
        # Used for special init cases
        # self.SUMMARY_BLOCK_RANGE = self._web3.eth.get_block('latest').number - 14918083
        self.SUMMARY_BLOCK_RANGE = 1430 # ~ 6 hours
        # self.SUMMARY_BLOCK_RANGE = 5720 + 1192 # ~ 24 hours, offset by 5 hours
        self.EMOJI_RANKS = ['🥇','🥈','🥉']
        self.report_events = report_events
        self.report_summaries = report_summaries
        self.barn_raise_client = eth_chain.BarnRaiseClient()
        self._eth_event_client = eth_chain.EthEventsClient(
            eth_chain.EventClientType.BARN_RAISE)

    def _monitor_method(self):
        last_check_time = 0
        
        while self._thread_active:
            # Wait until check rate time has passed.
            if time.time() < last_check_time + BARN_RAISE_CHECK_RATE:
                time.sleep(0.5)
                continue
            last_check_time = time.time()

            # If reporting summaries and a 6 hour block has passed.
            if self.report_summaries:
                current_block = eth_chain.safe_get_block(self._web3, 'latest')
                # # if (time.time() - self.barn_raise_client.barn_raise_start) % (self.SUMMARY_HOUR_RANGE*3600) < BARN_RAISE_CHECK_RATE + 0.5:
                if (current_block.number - 14915799) % self.SUMMARY_BLOCK_RANGE == 0:
                # if True:
                    from_block = eth_chain.safe_get_block(self._web3, current_block.number - self.SUMMARY_BLOCK_RANGE)
                    time_range = current_block.timestamp - from_block.timestamp
                    all_events_in_time_range = []
                    for event_logs in self._eth_event_client.get_log_range(from_block=from_block.number, to_block=current_block.number).values():
                        all_events_in_time_range.extend(event_logs)
                    # Do not report a summary if nothing happened.
                    if len(all_events_in_time_range) == 0:
                        logging.info('No events detected to summarize. Skipping summary.')
                        continue
                    # Sort events based on size.
                    all_events_in_time_range = sorted(all_events_in_time_range, key=lambda event: event.args.get('value') or sum(event.args.get('values')), reverse=True)
                    # all_events_in_time_range = sorted(all_events_in_time_range, lambda(event: int(event.args.value)))
                    total_raised = 0
                    for event in all_events_in_time_range:
                        usdc_amount = int(event.args.value)
                        total_raised += usdc_amount
                    msg_str = f'🚛 In the past {round_num(time_range/3600, 1)} hours ${round_num(total_raised, 0)} was raised from {len(all_events_in_time_range)} txns'
                    remaining = self.barn_raise_client.remaining()
                    msg_str += f'\n🌱 {round_num(remaining, 0)} of Fertilizer remaining'
                    msg_str += f'\n'
                    for i in range(3):
                        try:
                            event = all_events_in_time_range[i]
                        # There may not be 3 events in a time block.
                        except IndexError:
                            break
                        # msg_str += f'\n{self.EMOJI_RANKS[i]} ${round_num(event.args.value, 0)} ({event.args["to"]})' # {event.transactionHash.hex()}
                        msg_str += f'\n{self.EMOJI_RANKS[i]} ${round_num(event.args.value, 0)} (https://etherscan.io/tx/{event.transactionHash.hex()})'

                    self.message_function(msg_str)
            
            # If reporting events.
            if self.report_events:
                # Check for new Bids, Bid updates, and Sows.
                all_events = []
                for event_logs in self._eth_event_client.get_new_logs(dry_run=self._dry_run).values():
                    all_events.extend(event_logs)
                for event_log in all_events:
                    self._handle_event_log(event_log)

    def _handle_event_log(self, event_log):
        """Process a single event log for the Barn Raise."""
        usdc_amount = None
        # Mint single.
        if event_log.event == 'TransferSingle' and event_log.args['from'] == NULL_ADDR:
            usdc_amount = int(event_log.args.value)
        # Mint batch.   <- is this even possible???
        elif event_log.event == 'TransferBatch' and event_log.args['from'] == NULL_ADDR:
            usdc_amount = sum([int(value) for value in event_log.args.values])
        
        if usdc_amount is not None:
            event_str = f'🚛 Fertilizer Purchased - {round_num(usdc_amount, 0)} USDC @ {round_num(self.barn_raise_client.humidity(), 1)}% Humidity'
            # event_str += f' (${round_num(self.barn_raise_client.remaining(), 0)} Available Fertilizer)'
            event_str += f'\n{value_to_emojis(usdc_amount)}'
            event_str += f'\n<https://etherscan.io/tx/{event_log.transactionHash.hex()}>'
            # Empty line that does not get stripped.
            event_str += '\n_ _'
            self.message_function(event_str)


class DiscordSidebarClient(discord.ext.commands.Bot):

    def __init__(self, monitor, prod=False):
        super().__init__(command_prefix=commands.when_mentioned_or("!"))
        # There is only production for this bot.
        logging.info('Configured as a production instance.')

        self.nickname = ''
        self.status_text = ''
        self.monitor = monitor(self.set_nickname, self.set_status) # subclass of util.Monitor
        self.monitor.start()

        # Use discord.py reconnect logic for exceptions of this type.
        # Note that proper logs will not be generated.
        # self._update_naming.add_exception_type(discord.errors.DiscordServerError)
        # Start the price display task in the background.
        self._update_naming.start()

    def stop(self):
        self.monitor.stop()

    def set_nickname(self, text):
        """Set bot server nickname."""
        self.nickname = text

    def set_status(self, text):
        """Set bot custom status text."""
        self.status_text = text

    async def on_ready(self):
        # Log the commit of this run.
        logging.info('Git commit is ' + subprocess.check_output(
            ['git', 'rev-parse', '--short', 'HEAD'],
            cwd=os.path.dirname(os.path.realpath(__file__))
            ).decode('ascii').strip())

        self.user_id = self.user.id
        # self.beanstalk_guild = self.get_guild(BEANSTALK_GUILD_ID)
        # Guild IDs for all servers this bot is in.
        self.current_guilds = []
        for guild in self.guilds:
            self.current_guilds.append(guild)
            logging.info(f'Guild found: {guild.id}')

    @tasks.loop(seconds=0.1, reconnect=True)
    async def _update_naming(self):
        if self.nickname:
            # Note(funderberker): Is this rate limited?
            for guild in self.current_guilds:
                logging.info(f'Attempting to set nickname in guild with id {guild.id}')
                await guild.me.edit(nick=self.nickname)
                logging.info(f'Bot nickname changed to {self.nickname} in guild with id {guild.id}')
            self.nickname = ''
        if self.status_text:
            await self.change_presence(activity=discord.Activity(type=discord.ActivityType.watching,
                                                                 name=self.status_text))
            logging.info(f'Bot status changed to {self.status_text}')
            self.status_text = ''

    @_update_naming.before_loop
    async def before__update_nickname_loop(self):
        """Wait until the bot logs in."""
        await self.wait_until_ready()



class MsgHandler(logging.Handler):
    """A handler class which sends a message on a text channel."""

    def __init__(self, message_function):
        """
        Initialize the handler.
        """
        logging.Handler.__init__(self)
        self.message_function = message_function

    def emit(self, record):
        """
        Emit a record.

        If a formatter is specified, it is used to format the record.
        """
        try:
            msg = self.format(record)
            self.message_function(msg)
        except Exception:
            self.handleError(record)

    def __repr__(self):
        level = getLevelName(self.level)
        return '<%s %s (%s)>' % (self.__class__.__name__, self.baseFilename, level)

def event_in_logs(name, event_logs):
    for event_log in event_logs:
        if event_log.event == name:
            return True
    return False

def get_logs_by_names(names, event_logs):
    if type(names) == str:
        names = [names]
    events = []
    for event_log in event_logs:
        if event_log.event in names:
            events.append(event_log)
    return events


def sig_compare(signature, signatures):
    """Compare a signature to one or many signatures and return if there are any matches. 

    Comparison is made based on 10 character prefix.
    """
    if type(signatures) is str:
        signatures = [signatures]

    for sig in signatures:
        if signature[:9] == sig[:9]:
            return True
    return False


def round_num(number, precision=2):
    """Round a string or float to requested precision and return as a string."""
    return f'{float(number):,.{precision}f}'


def round_num_auto(number, sig_fig_min=3, min_precision=2):
    """Round a string or float and return as a string.

    Caller specifies the minimum significant figures and precision that that very large and very
    small numbers can both be handled.
    """
    if number > 1:
        return round_num(number, min_precision)
    return '%s' % float(f'%.{sig_fig_min}g' % float(number))


def value_to_emojis(value):
    """Convert a rounded dollar value to a string of emojis."""
    value = int(value)
    if value < 0:
        return ''
    value = round(value, -3)
    if value < 10000:
        return '🐟' * (value // 1000) or '🐟'
    value = round(value, -4)
    if value < 100000:
        return '🦈' * (value // 10000)
    value = round(value, -5)
    return '🐳' * (value // 100000)


def msg_includes_embedded_links(msg):
    """Attempt to detect if there are embedded links in this message. Not an exact system."""
    if msg.count(']('):
        return True


def handle_sigterm(signal_number, stack_frame):
    """Process a sigterm with a python exception for clean exiting."""
    logging.warning("Handling SIGTERM. Exiting.")
    raise SystemExit

# Configure uncaught exception handling for threads.


def log_thread_exceptions(args):
    """Log uncaught exceptions for threads."""
    logging.critical("Uncaught exception", exc_info=(
        args.exc_type, args.exc_value, args.exc_traceback))


threading.excepthook = log_thread_exceptions


def log_exceptions(exc_type, exc_value, exc_traceback):
    """Log uncaught exceptions for main thread."""
    logging.critical("Uncaught exception", exc_info=(
        exc_type, exc_value, exc_traceback))


def configure_main_thread_exception_logging():
    sys.excepthook = log_exceptions


if __name__ == '__main__':
    """Quick test and demonstrate functionality."""
    logging.basicConfig(level=logging.INFO)

    sunrise_monitor = SeasonsMonitor(print)
    sunrise_monitor.start()

    try:
        while True:
            time.sleep(1)
    except KeyboardInterrupt:
        pass

    sunrise_monitor.stop()<|MERGE_RESOLUTION|>--- conflicted
+++ resolved
@@ -318,23 +318,13 @@
     def __init__(self, name_function, status_function):
         super().__init__('Barn Raise Preview', status_function,
                          PRICE_CHECK_PERIOD, prod=True, dry_run=False)
-<<<<<<< HEAD
-        self.STATUS_DISPLAYS_COUNT = 2
-        self.barn_raise_client = eth_chain.BarnRaiseClient()
-=======
         self.STATUS_DISPLAYS_COUNT = 3
         self.beanstalk_client = eth_chain.BeanstalkClient()
->>>>>>> 07425ae1
         self.last_name = ''
         self.status_display_index = 0
         self.name_function = name_function
         self.status_function = status_function
-<<<<<<< HEAD
-        self.snapshot_sql_client = SnapshotSqlClient()
-=======
-        self._eth_event_client = eth_chain.EthEventsClient(
-            eth_chain.EventClientType.BARN_RAISE)
->>>>>>> 07425ae1
+        # self.snapshot_sql_client = SnapshotSqlClient()
 
     def _monitor_method(self):
         # Delay startup to protect against crash loops.
@@ -362,20 +352,10 @@
                     f'{round_num(total_raised/BARN_RAISE_USDC_TARGET*100, 2)}% raised')
             elif self.status_display_index == 1:
                 self.status_function(
-<<<<<<< HEAD
-                    f'BIP-21 voted: {round_num(self.snapshot_sql_client.percent_of_stalk_voted())}%')
-            # elif self.status_display_index == 2:
-            #     self.status_function(
-            #         f'Avail: ${round_num(remaining, 0)}')
-            # elif self.status_display_index == 3:
-            #     self.status_function(
-            #         f'Humidity: {round_num(self.barn_raise_client.humidity(), 1)}%')
-=======
                     f'Humidity: {round_num(self.beanstalk_client.get_humidity(), 1)}%')
             elif self.status_display_index == 2:
                 self.status_function(
                     f'{round_num(percent_funded*100, 2)}% raised')
->>>>>>> 07425ae1
 
 
 class SeasonsMonitor(Monitor):
